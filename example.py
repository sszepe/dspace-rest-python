# This software is licenced under the BSD 3-Clause licence
# available at https://opensource.org/licenses/BSD-3-Clause
# and described in the LICENCE file in the root of this project

"""
Example Python 3 application using the dspace.py API client library to create
some resources in a DSpace 7 repository.
"""

import logging
import sys

from dspace_rest_client.client import DSpaceClient
from dspace_rest_client.models import Community, Collection, Item, Bundle, Bitstream

# Example variables needed for authentication and basic API requests
# SET THESE TO MATCH YOUR TEST SYSTEM BEFORE RUNNING THE EXAMPLE SCRIPT
# You can also leave them out of the constructor and set environment variables instead:
# DSPACE_API_ENDPOINT=
# DSPACE_API_USERNAME=
# DSPACE_API_PASSWORD=
# USER_AGENT=
url = "http://localhost:8080/server/api"
username = "username@test.system.edu"
password = "password"

# Instantiate DSpace client
# Note the 'fake_user_agent' setting here -- this will set a string like the following, to get by Cloudfront:
# Mozilla/5.0 (Windows NT 6.2; WOW64) AppleWebKit/537.36 (KHTML, like Gecko) Chrome/39.0.2171.95 Safari/537.36
# The default is to *not* fake the user agent, and instead use the default of DSpace Python REST Client.
# To specify a custom user agent, set the USER_AGENT env variable and leave/set fake_user_agent as False
d = DSpaceClient(
    api_endpoint=url, username=username, password=password, fake_user_agent=True
)

# Authenticate against the DSpace client
authenticated = d.authenticate()
if not authenticated:
    logging.info("Error logging in! Giving up.")
    sys.exit(1)

# Put together some basic Community data.
# See https://github.com/DSpace/RestContract/blob/main/communities.md
community_data = {
    "name": "Community created by the Python REST Client",
    "metadata": {
        "dc.title": [
            {
                "value": "Community created by the Python REST Client",
                "language": "en",
                "authority": None,
                "confidence": -1,
            },
            {
                "value": "Vom Python-REST-Client erstellte Community",
                "language": "de",
                "authority": None,
                "confidence": -1,
            },
        ]
    },
}

# Create the new community
# In this example, we'll just make this a top-level community by
# passing None as the parent parameter
community_parent = None
new_community = d.create_community(parent=community_parent, data=community_data)
if isinstance(new_community, Community) and new_community.uuid is not None:
    logging.info(f"New community created! Handle: {new_community.handle}")
else:
    logging.info("Error! Giving up.")
    sys.exit(1)

# Update the community metadata
new_community.name = "Community created by the Python REST Client - Updated Name"
new_community.metadata["dc.title"][0] = {
    "value": "Community created by the Python REST Client - Updated Name",
    "language": "en",
    "authority": None,
    "confidence": -1,
}

d.update_dso(new_community)

# Put together some basic Collection data.
# See https://github.com/DSpace/RestContract/blob/main/collections.md
collection_data = {
    "name": "Collection created by the Python REST Client",
    "metadata": {
        "dc.title": [
            {
                "value": "Collection created by the Python REST Client",
                "language": "en",
                "authority": None,
                "confidence": -1,
            },
            {
                "value": "Vom Python-REST-Client erstellte Sammlung",
                "language": "de",
                "authority": None,
                "confidence": -1,
            },
        ]
    },
}

# Create the new collection
# In this example, we'll pass the new community UUID as our parent container
collection_parent = new_community.uuid
new_collection = d.create_collection(parent=collection_parent, data=collection_data)
if isinstance(new_collection, Collection) and new_collection.uuid is not None:
    logging.info(f"New collection created! Handle: {new_collection.handle}")
else:
    logging.info("Error! Giving up.")
    sys.exit(1)

# Put together some basic Item data.
# (See: https://github.com/DSpace/RestContract/blob/main/items.md)
item_data = {
    "name": "Test Item created by the Python REST Client",
    "metadata": {
        "dc.contributor.author": [
            {
                "value": "Shepherd, Kim",
                "language": "en",
                "authority": None,
                "confidence": -1,
            }
        ],
        "dc.title": [
            {
                "value": "Test Item created by the Python REST Client",
                "language": "en",
                "authority": None,
                "confidence": -1,
            }
        ],
        "dc.type": [
            {
                "value": "Journal Article",
                "language": "en",
                "authority": None,
                "confidence": -1,
            }
        ],
    },
    "inArchive": True,
    "discoverable": True,
    "withdrawn": False,
    "type": "item",
}

# The creation process for an item is a bit different, because they're typically a bit more
# complex than a container object. However, they're all DSOs at the end of the day so we
# could make usage fully consistent if we wanted.
#
# Instantiate an empty Item, passing the full API resource data to the constructor.
item = Item(item_data)

# Create the item using the new collection as the parent container.
# Note that we're passing the full Item object here, not just the dict data
# (though it will be serialised to a dict before the final POST)
new_item = d.create_item(parent=new_collection.uuid, item=item)
if isinstance(new_item, Item) and new_item.uuid is not None:
    logging.info(f"New item created! Handle: {new_item.handle}")
else:
    logging.info("Error! Giving up.")
    sys.exit(1)

# Add a single metadata field+value to the item (PATCH operation)
updated_item = d.add_metadata(
    dso=new_item,
    field="dc.description.abstract",
    value="Added abstract to an existing item",
    language="en",
    authority=None,
    confidence=-1,
)

# Create a new ORIGINAL bundle
# See https://github.com/DSpace/RestContract/blob/main/bundles.md
new_bundle = d.create_bundle(parent=new_item, name="ORIGINAL")
if isinstance(new_bundle, Bundle) and new_bundle.uuid is not None:
    logging.info(f"New bundle created! UUID: {new_bundle.uuid}")
else:
    logging.info("Error! Giving up.")
    sys.exit(1)

# Create and upload a new bitstream using the LICENSE.txt file in this project
# Set bitstream metadata
# See https://github.com/DSpace/RestContract/blob/main/bitstreams.md
bitstream_metadata = {
    "dc.description": [
        {
            "value": "Bitstream uploaded by Python REST Client",
            "language": "en",
            "authority": None,
            "confidence": -1,
            "place": 0,
        }
    ]
}

# Set the mime type (using mimetypes.guess_type is recommended for real uploads if you don't want to set manually)
file_mime = "text/plain"
# Set a better file name for our test upload
file_name = "uploaded_file.txt"
# Create the bitstream and upload the file
new_bitstream = d.create_bitstream(
    bundle=new_bundle,
    name=file_name,
    path="LICENSE.txt",
    mime=file_mime,
    metadata=bitstream_metadata,
)
if isinstance(new_bitstream, Bitstream) and new_bitstream.uuid is not None:
    logging.info(f"New bitstream created! UUID: {new_bitstream.uuid}")
else:
    logging.info("Error! Giving up.")
    sys.exit(1)

logging.info(
    "All finished with example data creation. Visit your test repository to review created objects"
)

# Retrieving objects - now that we know there is some data in the repository we can demonstrate
# some simple ways of retrieving and iterating DSOs

logging.info("\nBeginning examples of get, search methods\n")
# Get top communities
top_communities = d.get_communities(top=True)
for top_community in top_communities:
    logging.info(f"{top_community.name} ({top_community.uuid})")
    # Get all collections in this community
    collections = d.get_collections(community=top_community)
    for collection in collections:
        logging.info(f"{collection.name} ({collection.uuid}")
        # Get all items in this collection - see that the recommended method is a search, scoped to this collection
        # (there is no collection/items endpoint, though there is a /mappedItems endpoint, not yet implemented here)
        items = d.search_objects(query="*:*", scope=collection.uuid, dso_type="item")
        for item in items:
            logging.info(f"{item.name} ({item.uuid})")
            # Get all bundles in this item
            bundles = d.get_bundles(parent=item)
            for bundle in bundles:
                logging.info(f"{bundle.name} ({bundle.uuid}")
                # Get all bitstreams in this bundle
                bitstreams = d.get_bitstreams(bundle=bundle)
                for bitstream in bitstreams:
                    logging.info(f"{bitstream.name} ({bitstream.uuid}")
                    # Download this bitstream
                    r = d.download_bitstream(bitstream.uuid)
<<<<<<< HEAD
                    logging.info(
                        f'\tHeaders (server info, not calculated locally)\n\tmd5: {r.headers.get("ETag")}\n'
                        f'\tformat: {r.headers.get("Content-Type")}\n\tlength: {r.headers.get("Content-Length")}\n'
                        f"\tLOCAL LEN(): {len(r.content)}"
                    )
=======
                    if r is not None and r.headers is not None:
                        print(f'\tHeaders (server info, not calculated locally)\n\tmd5: {r.headers.get("ETag")}\n'
                              f'\tformat: {r.headers.get("Content-Type")}\n\tlength: {r.headers.get("Content-Length")}\n'
                              f'\tLOCAL LEN(): {len(r.content)}')
>>>>>>> 36b2f0cd
                    # Uncomment the below to get the binary data in content and then do something with it like
                    # logging.info, or write to file, etc. You want to use the 'content' property of the response object
                    #
                    # logging.info(r.content)<|MERGE_RESOLUTION|>--- conflicted
+++ resolved
@@ -251,18 +251,12 @@
                     logging.info(f"{bitstream.name} ({bitstream.uuid}")
                     # Download this bitstream
                     r = d.download_bitstream(bitstream.uuid)
-<<<<<<< HEAD
-                    logging.info(
-                        f'\tHeaders (server info, not calculated locally)\n\tmd5: {r.headers.get("ETag")}\n'
-                        f'\tformat: {r.headers.get("Content-Type")}\n\tlength: {r.headers.get("Content-Length")}\n'
-                        f"\tLOCAL LEN(): {len(r.content)}"
-                    )
-=======
                     if r is not None and r.headers is not None:
-                        print(f'\tHeaders (server info, not calculated locally)\n\tmd5: {r.headers.get("ETag")}\n'
-                              f'\tformat: {r.headers.get("Content-Type")}\n\tlength: {r.headers.get("Content-Length")}\n'
-                              f'\tLOCAL LEN(): {len(r.content)}')
->>>>>>> 36b2f0cd
+                        print(
+                            f'\tHeaders (server info, not calculated locally)\n\tmd5: {r.headers.get("ETag")}\n'
+                            f'\tformat: {r.headers.get("Content-Type")}\n\tlength: {r.headers.get("Content-Length")}\n'
+                            f"\tLOCAL LEN(): {len(r.content)}"
+                        )
                     # Uncomment the below to get the binary data in content and then do something with it like
                     # logging.info, or write to file, etc. You want to use the 'content' property of the response object
                     #
