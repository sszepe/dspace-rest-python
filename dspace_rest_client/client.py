# This software is licenced under the BSD 3-Clause licence
# available at https://opensource.org/licenses/BSD-3-Clause
# and described in the LICENSE.txt file in the root of this project

"""
DSpace REST API client library. Intended to make interacting with DSpace in Python 3 easier, particularly
when creating, updating, retrieving and deleting DSpace Objects.
This client library is a work in progress and currently only implements the most basic functionality.
It was originally created to assist with a migration of container structure, items and bistreams from a non-DSpace
system to a new DSpace 7 repository.

It needs a lot of expansion: resource policies and permissions, validation of prepared objects and responses,
better abstracting and handling of HAL-like API responses, plus just all the other endpoints and operations implemented.

@author Kim Shepherd <kim@shepherd.nz>
"""
import json
import logging
import pysolr
import os
import requests

<<<<<<< HEAD
from requests import Request
from dotenv import load_dotenv
=======
from urllib.parse import urlparse
>>>>>>> c27b244d
from uuid import UUID

from .models import *

__all__ = ["DSpaceClient"]

logging.basicConfig(format="%(asctime)s - %(message)s", level=logging.INFO)


def parse_json(response):
    """
    Simple static method to handle ValueError if JSON is invalid in response body
    @param response: the http response object (which should contain JSON)
    @return: parsed JSON object
    """
    response_json = None
    try:
        if response is not None:
            response_json = response.json()
        else:
            logging.error(f"Empty response object")
            # return empty json object
            return {}
    except ValueError as err:
        logging.error(f"Error parsing response JSON: {err}. Body text: {response.text}")
    return response_json


class DSpaceClient:
    """
    Main class of the API client itself. This client uses request sessions to connect and authenticate to
    the REST API, maintain XSRF tokens, and all GET, POST, PUT, PATCH operations.
    Low-level api_get, api_post, api_put, api_delete, api_patch functions are defined to handle the requests and do
    retries / XSRF refreshes where necessary.
    Higher level get, create, update, partial_update (patch) functions are implemented for each DSO type
    """

    # Set up basic environment, variables
    session = None
<<<<<<< HEAD
    # load .env file if it exists
    if os.path.exists('.env'):
        load_dotenv()
    # load defaults from environment variables, or use these defaults
    API_ENDPOINT = os.getenv('DSPACE_API_ENDPOINT', 'http://localhost:8080/server/api')
    SOLR_ENDPOINT = os.getenv('SOLR_ENDPOINT', 'http://localhost:8080/solr')
    USERNAME = os.getenv('DSPACE_API_USERNAME', 'username@test.system.edu')
    PASSWORD = os.getenv('DSPACE_API_PASSWORD', 'password')
    SOLR_AUTH = os.getenv('SOLR_AUTH', None)
    USER_AGENT = os.getenv('USER_AGENT', 'DSpace Python REST Client')
    LOGIN_URL = f'{API_ENDPOINT}/authn/login'
=======
    API_ENDPOINT = "http://localhost:8080/server/api"
    SOLR_ENDPOINT = "http://localhost:8983/solr"
    SOLR_AUTH = None
    USER_AGENT = "DSpace Python REST Client"
    if "DSPACE_API_ENDPOINT" in os.environ:
        API_ENDPOINT = os.environ["DSPACE_API_ENDPOINT"]
    LOGIN_URL = f"{API_ENDPOINT}/authn/login"
    USERNAME = "username@test.system.edu"
    if "DSPACE_API_USERNAME" in os.environ:
        USERNAME = os.environ["DSPACE_API_USERNAME"]
    PASSWORD = "password"
    if "DSPACE_API_PASSWORD" in os.environ:
        PASSWORD = os.environ["DSPACE_API_PASSWORD"]
    if "SOLR_ENDPOINT" in os.environ:
        SOLR_ENDPOINT = os.environ["SOLR_ENDPOINT"]
    if "SOLR_AUTH" in os.environ:
        SOLR_AUTH = os.environ["SOLR_AUTH"]
    if "USER_AGENT" in os.environ:
        USER_AGENT = os.environ["USER_AGENT"]
>>>>>>> c27b244d
    verbose = False

    # Simple enum for patch operation types
    class PatchOperation:
        ADD = "add"
        REMOVE = "remove"
        REPLACE = "replace"
        MOVE = "move"

    def __init__(
        self,
        api_endpoint=API_ENDPOINT,
        username=USERNAME,
        password=PASSWORD,
        solr_endpoint=SOLR_ENDPOINT,
        solr_auth=SOLR_AUTH,
        fake_user_agent=False,
    ):
        """
        Accept optional API endpoint, username, password arguments using the OS environment variables as defaults
        :param api_endpoint:    base path to DSpace REST API, eg. http://localhost:8080/server/api
        :param username:        username with appropriate privileges to perform operations on REST API
        :param password:        password for the above username
        """
        self.session = requests.Session()
        self.API_ENDPOINT = api_endpoint
        self.LOGIN_URL = f"{self.API_ENDPOINT}/authn/login"
        self.USERNAME = username
        self.PASSWORD = password
        self.SOLR_ENDPOINT = solr_endpoint
        self.solr = pysolr.Solr(
            url=solr_endpoint, always_commit=True, timeout=300, auth=solr_auth
        )
        # If fake_user_agent was specified, use this string that is known (as of 2023-12-03) to succeed with
        # requests to Cloudfront-protected API endpoints (tested on demo.dspace.org)
        # Otherwise, the user agent will be the more helpful and accurate default of 'DSpace Python REST Client'
        # To override the user agent to your own string, instead set the USER_AGENT environment variable first
        # eg `export USER_AGENT="My Custom Agent String / 1.0`, and don't specify a value for fake_user_agent
        if fake_user_agent:
            self.USER_AGENT = (
                "Mozilla/5.0 (Windows NT 6.2; WOW64) AppleWebKit/537.36 (KHTML, like Gecko) "
                "Chrome/39.0.2171.95 Safari/537.36"
            )
        # Set headers based on this
        self.auth_request_headers = {"User-Agent": self.USER_AGENT}
        self.request_headers = {
            "Content-type": "application/json",
            "User-Agent": self.USER_AGENT,
        }
        self.list_request_headers = {
            "Content-type": "text-uri-list",
            "User-Agent": self.USER_AGENT,
        }

    def authenticate(self, retry=False):
        """
        Authenticate with the DSpace REST API. As with other operations, perform XSRF refreshes when necessary.
        After POST, check /authn/status and log success if the authenticated json property is true
        @return: response object
        """
        # Set headers for requests made during authentication
        # Get and update CSRF token
        r = self.session.post(
            self.LOGIN_URL,
            data={"user": self.USERNAME, "password": self.PASSWORD},
            headers=self.auth_request_headers,
        )
        self.update_token(r)

        if r.status_code == 403:
            # 403 Forbidden
            # If we had a CSRF failure, retry the request with the updated token
            # After speaking in #dev it seems that these do need occasional refreshes but I suspect
            # it's happening too often for me, so check for accidentally triggering it
            if retry:
                logging.error(
                    f"Too many retries updating token: {r.status_code}: {r.text}"
                )
                return False
            else:
                logging.debug("Retrying request with updated CSRF token")
                return self.authenticate(retry=True)

        if r.status_code == 401:
            # 401 Unauthorized
            # If we get a 401, this means a general authentication failure
            logging.error(
                f"Authentication failure: invalid credentials for user {self.USERNAME}"
            )
            return False

        # Update headers with new bearer token if present
        if "Authorization" in r.headers:
            self.session.headers.update(
                {"Authorization": r.headers.get("Authorization")}
            )

        # Get and check authentication status
        r = self.session.get(
            f"{self.API_ENDPOINT}/authn/status", headers=self.request_headers
        )
        if r.status_code == 200:
            r_json = parse_json(r)
            if "authenticated" in r_json and r_json["authenticated"] is True:
                logging.info(f"Authenticated successfully as {self.USERNAME}")
                return r_json["authenticated"]

        # Default, return false
        return False

    def refresh_token(self):
        """
        If the DSPACE-XSRF-TOKEN appears, we need to update our local stored token and re-send our API request
        @return: None
        """
        r = self.api_post(self.LOGIN_URL, None, None)
        self.update_token(r)

    def logout(self):
        """
        Logout from the DSpace REST API
        @return: response object
        """
        logout = self.session.post(
            f"{self.API_ENDPOINT}/authn/logout", headers=self.request_headers
        )
        if logout.status_code == 204:
            logging.info(f"User {self.USERNAME} logged out successfully")
            return True

    def api_get(self, url, params=None, data=None, headers=None):
        """
        Perform a GET request. Refresh XSRF token if necessary.
        @param url:     DSpace REST API URL
        @param params:  any parameters to include (eg ?page=0)
        @param data:    any data to supply (typically not relevant for GET)
        @param headers: any override headers (eg. with short-lived token for download)
        @return:        Response from API
        """
        if headers is None:
            headers = self.request_headers
        r = self.session.get(url, params=params, data=data, headers=headers)
        self.update_token(r)
        return r

    def api_post(self, url, params, json, retry=False):
        """
        Perform a POST request. Refresh XSRF token if necessary.
        POSTs are typically used to create objects.
        @param url:     DSpace REST API URL
        @param params:  Any parameters to include (eg ?parent=abbc-....)
        @param json:    Data in json-ready form (dict) to send as POST body (eg. item.as_dict())
        @param retry:   Has this method already been retried? Used if we need to refresh XSRF.
        @return:        Response from API
        """
        r = self.session.post(
            url, json=json, params=params, headers=self.request_headers
        )
        self.update_token(r)

        if r.status_code == 403:
            # 403 Forbidden
            # If we had a CSRF failure, retry the request with the updated token
            # After speaking in #dev it seems that these do need occasional refreshes but I suspect
            # it's happening too often for me, so check for accidentally triggering it
            r_json = parse_json(r)
            if "message" in r_json and "CSRF token" in r_json["message"]:
                if retry:
                    logging.warning(
                        f"Too many retries updating token: {r.status_code}: {r.text}"
                    )
                else:
                    logging.debug("Retrying request with updated CSRF token")
                    return self.api_post(url, params=params, json=json, retry=True)

        return r

    def api_post_uri(self, url, params, uri_list, retry=False):
        """
        Perform a POST request. Refresh XSRF token if necessary.
        POSTs are typically used to create objects.
        @param url:     DSpace REST API URL
        @param params:  Any parameters to include (eg ?parent=abbc-....)
        @param uri_list: One or more URIs referencing objects
        @param retry:   Has this method already been retried? Used if we need to refresh XSRF.
        @return:        Response from API
        """
        r = self.session.post(
            url, data=uri_list, params=params, headers=self.list_request_headers
        )
        self.update_token(r)

        if r.status_code == 403:
            # 403 Forbidden
            # If we had a CSRF failure, retry the request with the updated token
            # After speaking in #dev it seems that these do need occasional refreshes but I suspect
            # it's happening too often for me, so check for accidentally triggering it
            r_json = r.json()
            if "message" in r_json and "CSRF token" in r_json["message"]:
                if retry:
                    logging.warning(
                        f"Too many retries updating token: {r.status_code}: {r.text}"
                    )
                else:
                    logging.debug("Retrying request with updated CSRF token")
                    return self.api_post_uri(
                        url, params=params, uri_list=uri_list, retry=True
                    )

        return r

    def api_put(self, url, params, json, retry=False):
        """
        Perform a PUT request. Refresh XSRF token if necessary.
        PUTs are typically used to update objects.
        @param url:     DSpace REST API URL
        @param params:  Any parameters to include (eg ?parent=abbc-....)
        @param json:    Data in json-ready form (dict) to send as PUT body (eg. item.as_dict())
        @param retry:   Has this method already been retried? Used if we need to refresh XSRF.
        @return:        Response from API
        """
        r = self.session.put(
            url, params=params, json=json, headers=self.request_headers
        )
        self.update_token(r)

        if r.status_code == 403:
            # 403 Forbidden
            # If we had a CSRF failure, retry the request with the updated token
            # After speaking in #dev it seems that these do need occasional refreshes but I suspect
            # it's happening too often for me, so check for accidentally triggering it
            logging.debug(r.text)
            # Parse response
            r_json = parse_json(r)
            if "message" in r_json and "CSRF token" in r_json["message"]:
                if retry:
                    logging.warning(
                        f"Too many retries updating token: {r.status_code}: {r.text}"
                    )
                else:
                    logging.debug("Retrying request with updated CSRF token")
                    return self.api_put(url, params=params, json=json, retry=True)

        return r

    def api_delete(self, url, params, retry=False):
        """
        Perform a DELETE request. Refresh XSRF token if necessary.
        DELETES are typically used to update objects.
        @param url:     DSpace REST API URL
        @param params:  Any parameters to include (eg ?parent=abbc-....)
        @param retry:   Has this method already been retried? Used if we need to refresh XSRF.
        @return:        Response from API
        """
        r = self.session.delete(url, params=params, headers=self.request_headers)
        self.update_token(r)

        if r.status_code == 403:
            # 403 Forbidden
            # If we had a CSRF failure, retry the request with the updated token
            # After speaking in #dev it seems that these do need occasional refreshes but I suspect
            # it's happening too often for me, so check for accidentally triggering it
            logging.debug(r.text)
            # Parse response
            r_json = parse_json(r)
            if "message" in r_json and "CSRF token" in r_json["message"]:
                if retry:
                    logging.warning(
                        f"Too many retries updating token: {r.status_code}: {r.text}"
                    )
                else:
                    logging.debug("Retrying request with updated CSRF token")
                    return self.api_delete(url, params=params, retry=True)

        return r

    def api_patch(self, url, operation, path, value, retry=False):
        """
        @param url: DSpace REST API URL
        @param operation: 'add', 'remove', 'replace', or 'move' (see PatchOperation enumeration)
        @param path: path to perform operation - eg, metadata, withdrawn, etc.
        @param value: new value for add or replace operations, or 'original' path for move operations
        @param retry:   Has this method already been retried? Used if we need to refresh XSRF.
        @return:
        @see https://github.com/DSpace/RestContract/blob/main/metadata-patch.md
        """
        if url is None:
            logging.error(f"Missing required URL argument")
            return None
        if path is None:
            logging.error(
                f"Need valid path eg. /withdrawn or /metadata/dc.title/0/language"
            )
            return None
        if (
            operation == self.PatchOperation.ADD
            or operation == self.PatchOperation.REPLACE
            or operation == self.PatchOperation.MOVE
        ) and value is None:
            # missing value required for add/replace/move operations
            logging.error(
                f'Missing required "value" argument for add/replace/move operations'
            )
            return None

        # compile patch data
        data = {"op": operation, "path": path}
        if value is not None:
            if operation == self.PatchOperation.MOVE:
                data["from"] = value
            else:
                data["value"] = value

        # set headers
        # perform patch request
        r = self.session.patch(url, json=[data], headers=self.request_headers)
        self.update_token(r)

        if r.status_code == 403:
            # 403 Forbidden
            # If we had a CSRF failure, retry the request with the updated token
            # After speaking in #dev it seems that these do need occasional refreshes but I suspect
            # it's happening too often for me, so check for accidentally triggering it
            logging.debug(r.text)
            r_json = parse_json(r)
            if "message" in r_json and "CSRF token" in r_json["message"]:
                if retry:
                    logging.warning(
                        f"Too many retries updating token: {r.status_code}: {r.text}"
                    )
                else:
                    logging.debug("Retrying request with updated CSRF token")
                    return self.api_patch(url, operation, path, value, True)
        elif r.status_code == 200:
            # 200 Success
            logging.info(
                f'successful patch update to {r.json()["type"]} {r.json()["id"]}'
            )

        # Return the raw API response
        return r

    # PAGINATION
    def search_objects(
        self,
        query=None,
        scope=None,
        filters=None,
        page=0,
        size=20,
        sort=None,
        dso_type=None,
    ):
        """
        Do a basic search with optional query, filters and dsoType params.
        @param query:   query string
        @param scope:   uuid to limit search scope, eg. owning collection, parent community, etc.
        @param filters: discovery filters as dict eg. {'f.entityType': 'Publication,equals', ... }
        @param page: page number (not like 'start' as this is not row number, but page number of size {size})
        @param size: size of page (aka. 'rows'), affects the page parameter above
        @param sort: sort eg. 'title,asc'
        @param dso_type: DSO type to further filter results
        @return:        list of DspaceObject objects constructed from API resources
        """
        dsos = []
        if filters is None:
            filters = {}
        url = f"{self.API_ENDPOINT}/discover/search/objects"
        # we will add params to filters, so
        params = {}
        if query is not None:
            params["query"] = query
        if scope is not None:
            params["scope"] = scope
        if dso_type is not None:
            params["dsoType"] = dso_type
        if size is not None:
            params["size"] = size
        if page is not None:
            params["page"] = page
        if sort is not None:
            params["sort"] = sort

        r_json = self.fetch_resource(url=url, params={**params, **filters})

        # instead lots of 'does this key exist, etc etc' checks, just go for it and wrap in a try?
        try:
            results = r_json["_embedded"]["searchResult"]["_embedded"]["objects"]
            for result in results:
                resource = result["_embedded"]["indexableObject"]
                dso = DSpaceObject(resource)
                dsos.append(dso)
        except (TypeError, ValueError) as err:
            logging.error(f"error parsing search result json {err}")

        return dsos

    def fetch_resource(self, url, params=None):
        """
        Simple function for higher-level 'get' functions to use whenever they want
        to retrieve JSON resources from the API
        @param url:     DSpace REST API URL
        @param params:  Optional params
        @return:        JSON parsed from API response or None if error
        """
        r = self.api_get(url, params, None)
        if r.status_code != 200:
            logging.error(f"Error encountered fetching resource: {r.text}")
            return None
        # ValueError / JSON handling moved to static method
        return parse_json(r)

    def get_dso(self, url, uuid):
        """
        Base 'get DSpace Object' function.
        Uses fetch_resource which itself calls parse_json on the raw response before returning.
        @param url:     DSpace REST API URL
        @param uuid:    UUID of object to retrieve
        @return:        Parsed JSON response from fetch_resource
        """
        try:
            # Try to get UUID version to test validity
            id = UUID(uuid).version
            url = f"{url}/{uuid}"
            return self.api_get(url, None, None)
        except ValueError:
            logging.error(f"Invalid DSO UUID: {uuid}")
            return None

    def create_dso(self, url, params, data):
        """
        Base 'create DSpace Object' function.
        Takes JSON data and some POST parameters and returns the response.
        @param url:     DSpace REST API URL
        @param params:  Any parameters to pass in the request, eg. parentCollection for a new item
        @param data:    JSON data expected by the REST API to create the new resource
        @return:        Raw API response. New DSO *could* be returned but for error checking purposes, raw response
                        is nice too and can always be parsed from this response later.
        """
        r = self.api_post(url, params, data)
        if r.status_code == 201:
            # 201 Created - success!
            new_dso = parse_json(r)
            logging.info(f'{new_dso["type"]} {new_dso["uuid"]} created successfully!')
        else:
            logging.error(f"create operation failed: {r.status_code}: {r.text} ({url})")
        return r

    def update_dso(self, dso, params=None):
        """
        Update DSpaceObject. Takes a DSpaceObject and any optional parameters. Will send a PUT update to the remote
        object and return the updated object, typed correctly.
        :param dso:     DSpaceObject with locally updated data, to send in PUT request
        :param params:  Optional parameters
        :return:

        """
        if dso is None:
            return None
        dso_type = type(dso)
        if not isinstance(dso, SimpleDSpaceObject):
            logging.error(
                f"Only SimpleDSpaceObject types (eg Item, Collection, Community) "
                f"are supported by generic update_dso PUT."
            )
            return dso
        try:
            # Get self URI from HAL links
            url = dso.links["self"]["href"]
            # Get and clean data - there are some unalterable fields that could cause errors
            data = dso.as_dict()

            if "lastModified" in data:
                data.pop("lastModified")
            """
            if 'id' in data:
                data.pop('id')
            if 'handle' in data:
                data.pop('handle')
            if 'uuid' in data:
                data.pop('uuid')
            if 'type' in data:
                data.pop('type')
            """
            r = self.api_put(url, params=params, json=data)
            if r.status_code == 200:
                # 200 OK - success!
                updated_dso = dso_type(parse_json(r))
                logging.info(
                    f"{updated_dso.type} {updated_dso.uuid} updated sucessfully!"
                )
                return updated_dso
            else:
                logging.error(
                    f"update operation failed: {r.status_code}: {r.text} ({url})"
                )
                return None

        except ValueError as e:
            logging.error("Error parsing DSO response", exc_info=True)
            return None

    def delete_dso(self, dso=None, url=None, params=None):
        """
        Delete DSpaceObject. Takes a DSpaceObject and any optional parameters. Will send a PUT update to the remote
        object and return the updated object, typed correctly.
        :param dso:     DSpaceObject from which to parse self link
        :param params:  Optional parameters
        :param url:     URI if not deleting from DSO
        :return:

        """
        if dso is None:
            if url is None:
                logging.error(f"Need a DSO or a URL to delete")
                return None
        else:
            if not isinstance(dso, SimpleDSpaceObject):
                logging.error(
                    f"Only SimpleDSpaceObject types (eg Item, Collection, Community, EPerson) "
                    f"are supported by generic update_dso PUT."
                )
                return dso
            # Get self URI from HAL links
            url = dso.links["self"]["href"]

        try:
            r = self.api_delete(url, params=params)
            if r.status_code == 204:
                # 204 No Content - success!
                logging.info(f"{url} was deleted sucessfully!")
                return r
            else:
                logging.error(
                    f"update operation failed: {r.status_code}: {r.text} ({url})"
                )
                return None
        except ValueError as e:
            logging.error(f"Error deleting DSO {dso.uuid}: {e}")
            return None

    # PAGINATION
    def get_bundles(self, parent=None, uuid=None, page=0, size=20, sort=None):
        """
        Get bundles for an item
        @param parent:  python Item object, from which the UUID will be referenced in the URL.
                        This is mutually exclusive to the 'uuid' argument, returning all bundles for the item.
        @param uuid:    Bundle UUID. This is mutually exclusive to the 'parent' argument, returning just this bundle
        @return:        List of bundles (single UUID bundle result is wrapped in a list before returning)
        """
        # TODO: It is probably wise to allow the parent UUID to be simply passed as an alternative to having the full
        #  python object as constructed by this REST client, for more flexible usage.
        bundles = list()
        single_result = False
        if uuid is not None:
            url = f"{self.API_ENDPOINT}/core/bundles/{uuid}"
            single_result = True
        elif parent is not None:
            url = f"{self.API_ENDPOINT}/core/items/{parent.uuid}/bundles"
        else:
            return list()
        params = {}
        if size is not None:
            params["size"] = size
        if page is not None:
            params["page"] = page
        if sort is not None:
            params["sort"] = sort
        r_json = self.fetch_resource(url, params=params)
        try:
            if single_result:
                bundles.append(Bundle(r_json))
            if not single_result:
                resources = r_json["_embedded"]["bundles"]
                for resource in resources:
                    bundles.append(Bundle(resource))
        except ValueError as err:
            logging.error(f"error parsing bundle results: {err}")

        return bundles

    def create_bundle(self, parent=None, name="ORIGINAL"):
        """
        Create new bundle in the specified item
        @param parent:  Parent python Item, the UUID of which will be used in the URL path
        @param name:    Name of the bundle. Default: ORIGINAL
        @return:        constructed python Bundle object from the response JSON
                        (note: this is a bit inconsistent with create_dso usage where the raw response is returned)
        """
        # TODO: It is probably wise to allow the parent UUID to be simply passed as an alternative to having the full
        #  python object as constructed by this REST client, for more flexible usage.
        if parent is None:
            return None
        url = f"{self.API_ENDPOINT}/core/items/{parent.uuid}/bundles"
        return Bundle(
            api_resource=parse_json(
                self.api_post(url, params=None, json={"name": name, "metadata": {}})
            )
        )

    # PAGINATION
    def get_bitstreams(self, uuid=None, bundle=None, page=0, size=20, sort=None):
        """
        Get a specific bitstream UUID, or all bitstreams for a specific bundle
        @param uuid:    UUID of a specific bitstream to retrieve
        @param bundle:  A python Bundle object to parse for bitstream links to retrieve
        @param page:    Page number, for pagination over large result sets (default: 0)
        @param size:    Size of results per page (default: 20)
        @return:        list of python Bitstream objects
        """
        url = f"{self.API_ENDPOINT}/core/bitstreams/{uuid}"
        if uuid is None and bundle is None:
            return list()
        if uuid is None and isinstance(bundle, Bundle):
            if "bitstreams" in bundle.links:
                url = bundle.links["bitstreams"]["href"]
            else:
                url = f"{self.API_ENDPOINT}/core/bundles/{bundle.uuid}/bitstreams"
                logging.warning(
                    f"Cannot find bundle bitstream links, will try to construct manually: {url}"
                )
        # Perform the actual request. By now, our URL and parameter should be properly set
        params = {}
        if size is not None:
            params["size"] = size
        if page is not None:
            params["page"] = page
        if sort is not None:
            params["sort"] = sort
        r_json = self.fetch_resource(url, params=params)
        if "_embedded" in r_json:
            if "bitstreams" in r_json["_embedded"]:
                bitstreams = list()
                for bitstream_resource in r_json["_embedded"]["bitstreams"]:
                    bitstreams.append(Bitstream(bitstream_resource))
                return bitstreams

    def create_bitstream(
        self, bundle=None, name=None, path=None, mime=None, metadata=None, retry=False
    ):
        """
        Upload a file and create a bitstream for a specified parent bundle, from the uploaded file and
        the supplied metadata.
        This create method is a bit different to the others, it does not use create_dso or the api_post lower level
        methods, instead it has to use a prepared session POST request which will allow the multi-part upload to work
        successfully with the correct byte size and persist the session data.
        This is also why it directly implements the 'retry' functionality instead of relying on api_post.
        @param bundle:      python Bundle object
        @param name:        Bitstream name
        @param path:        Local filesystem path to the file that will be uploaded
        @param mime:        MIME string of the uploaded file
        @param metadata:    Full metadata JSON
        @param retry:       A 'retried' indicator. If the first attempt fails due to an expired or missing auth
                            token, the request will retry once, after the token is refreshed. (default: False)
        @return:            constructed Bitstream object from the API response, or None if the operation failed.
        """
        if bundle is None or name is None or path is None or mime is None:
            logging.error(f"Missing required parameters for create_bitstream")
            return None
        if metadata is None:
            metadata = {}
        url = f"{self.API_ENDPOINT}/core/bundles/{bundle.uuid}/bitstreams"

        with open(path, "rb") as file_obj:
            file = (name, file_obj, mime)
            files = {"file": file}
            properties = {"name": name, "metadata": metadata, "bundleName": bundle.name}
            payload = {"properties": json.dumps(properties) + ";application/json"}
            h = self.session.headers
            h.update({"Content-Encoding": "gzip", "User-Agent": self.USER_AGENT})
            req = requests.Request("POST", url, data=payload, headers=h, files=files)
            prepared_req = self.session.prepare_request(req)
            r = self.session.send(prepared_req)

        if "DSPACE-XSRF-TOKEN" in r.headers:
            t = r.headers["DSPACE-XSRF-TOKEN"]
            logging.debug("Updating token to " + t)
            self.session.headers.update({"X-XSRF-Token": t})
            self.session.cookies.update({"X-XSRF-Token": t})
        if r.status_code == 403:
            r_json = parse_json(r)
            if "message" in r_json and "CSRF token" in r_json["message"]:
                if retry:
                    logging.error("Already retried... something must be wrong")
                else:
                    logging.debug("Retrying request with updated CSRF token")
                    return self.create_bitstream(
                        bundle, name, path, mime, metadata, True
                    )

        if r.status_code == 201 or r.status_code == 200:
            # Success
            return Bitstream(api_resource=parse_json(r))
        else:
            logging.error(f"Error creating bitstream: {r.status_code}: {r.text}")
            return None

    def download_bitstream(self, uuid=None):
        """
        Download bitstream and return full response object including headers, and content
        @param uuid:
        @return: full response object including headers, and content
        """
        url = f"{self.API_ENDPOINT}/core/bitstreams/{uuid}/content"
        h = {
            "User-Agent": self.USER_AGENT,
            "Authorization": self.get_short_lived_token(),
        }
        r = self.api_get(url, headers=h)
        if r.status_code == 200:
            return r

    # PAGINATION
    def get_communities(self, uuid=None, page=0, size=20, sort=None, top=False):
        """
        Get communities - either all, for single UUID, or all top-level (ie no sub-communities)
        @param uuid:    string UUID if getting single community
        @param page:    integer page (default: 0)
        @param size:    integer size (default: 20)
        @param top:     whether to restrict search to top communities (default: false)
        @return:        list of communities, or None if error
        """
        url = f"{self.API_ENDPOINT}/core/communities"
        params = {}
        if size is not None:
            params["size"] = size
        if page is not None:
            params["page"] = page
        if sort is not None:
            params["sort"] = sort
        if uuid is not None:
            try:
                # This isn't used, but it'll throw a ValueError if not a valid UUID
                id = UUID(uuid).version
                # Set URL and parameters
                url = f"{url}/{uuid}"
                params = None
            except ValueError:
                logging.error(f"Invalid community UUID: {uuid}")
                return None

        if top:
            # Set new URL
            url = f"{url}/search/top"

        logging.debug(f"Performing get on {url}")
        # Perform actual get
        r_json = self.fetch_resource(url, params)
        # Empty list
        communities = list()
        if "_embedded" in r_json:
            if "communities" in r_json["_embedded"]:
                for community_resource in r_json["_embedded"]["communities"]:
                    communities.append(Community(community_resource))
        elif "uuid" in r_json:
            # This is a single communities
            communities.append(Community(r_json))
        # Return list (populated or empty)
        return communities

    def create_community(self, parent, data):
        """
        Create a community, either top-level or beneath a given parent
        @param parent:  (optional) parent UUID to pass as a parameter to create_dso
        @param data:    Full JSON data for the new community
        @return:        python Community object constructed from the API response
        """
        # TODO: To be consistent with other create methods, this should probably also allow a Community object
        #  to be passed instead of just the UUID as a string
        url = f"{self.API_ENDPOINT}/core/communities"
        params = None
        if parent is not None:
            params = {"parent": parent}
        return Community(api_resource=parse_json(self.create_dso(url, params, data)))

    def get_collections(self, uuid=None, community=None, page=0, size=20, sort=None):
        """
        Get collections - all, or single UUID, or for a specific community
        @param uuid:        UUID string. If present, just a single collection is returned (overrides community arg)
        @param community:   Community object. If present (and no uuid present), collections for a community
        @param page:        Integer for page / offset of results. Default: 0
        @param size:        Integer for page size. Default: 20 (same as REST API default)
        @return:            list of Collection objects, or None if there was an error
                            for consistency of handling results, even the uuid search will be a list of one
        """
        url = f"{self.API_ENDPOINT}/core/collections"
        params = {}
        if size is not None:
            params["size"] = size
        if page is not None:
            params["page"] = page
        if sort is not None:
            params["sort"] = sort
        # First, handle case of UUID. It overrides the other arguments as it is a request for a single collection
        if uuid is not None:
            try:
                id = UUID(uuid).version
                # Update URL and parameters
                url = f"{url}/{uuid}"
                params = None
            except ValueError:
                logging.error(f"Invalid collection UUID: {uuid}")
                return None

        if community is not None:
            if (
                "collections" in community.links
                and "href" in community.links["collections"]
            ):
                # Update URL
                url = community.links["collections"]["href"]

        # Perform the actual request. By now, our URL and parameter should be properly set
        r_json = self.fetch_resource(url, params=params)
        # Empty list
        collections = list()
        if "_embedded" in r_json:
            # This is a list of collections
            if "collections" in r_json["_embedded"]:
                for collection_resource in r_json["_embedded"]["collections"]:
                    collections.append(Collection(collection_resource))
        elif "uuid" in r_json:
            # This is a single collection
            collections.append(Collection(r_json))

        # Return list (populated or empty)
        return collections

    def create_collection(self, parent, data):
        """
        Create collection beneath a given parent community.
        @param parent:  UUID of parent community to pass as a parameter to create_dso
        @param data:    Full JSON data for the new collection
        @return:        python Collection object constructed from the API response
        """
        # TODO: To be consistent with other create methods, this should probably also allow a Community object
        #  to be passed instead of just the UUID as a string
        url = f"{self.API_ENDPOINT}/core/collections"
        params = None
        if parent is not None:
            params = {"parent": parent}
        return Collection(api_resource=parse_json(self.create_dso(url, params, data)))

    def get_item(self, uuid):
        """
        Get an item, given its UUID
        @param uuid:    the UUID of the item
        @return:        the raw API response
        """
        # TODO - return constructed Item object instead, handling errors here?
        url = f"{self.API_ENDPOINT}/core/items"
        try:
            id = UUID(uuid).version
            url = f"{url}/{uuid}"
            return self.api_get(url, None, None)
        except ValueError:
            logging.error(f"Invalid item UUID: {uuid}")
            return None

    def get_items(self):
        """
        Get all archived items for a logged-in administrator. Admin only! Usually you will want to
        use search or browse methods instead of this method
        @return: A list of items, or an error
        """
        url = f"{self.API_ENDPOINT}/core/items"
        # Empty item list
        items = list()
        # Perform the actual request
        r_json = self.fetch_resource(url)
        # Empty list
        items = list()
        if "_embedded" in r_json:
            # This is a list of items
            if "collections" in r_json["_embedded"]:
                for item_resource in r_json["_embedded"]["items"]:
                    items.append(Item(item_resource))
        elif "uuid" in r_json:
            # This is a single item
            items.append(Item(r_json))

        # Return list (populated or empty)
        return items

    def create_item(self, parent, item):
        """
        Create an item beneath the given parent collection
        @param parent:  UUID of parent collection to pass as a parameter to create_dso
        @param item:    python Item object containing all the data and links expected by the REST API
        @return:        Item object constructed from the API response
        """
        url = f"{self.API_ENDPOINT}/core/items"
        if parent is None:
            logging.error("Need a parent UUID!")
            return None
        params = {"owningCollection": parent}
        if not isinstance(item, Item):
            logging.error("Need a valid item")
            return None
        return Item(
            api_resource=parse_json(
                self.create_dso(url, params=params, data=item.as_dict())
            )
        )

    def update_item(self, item):
        """
        Update item. The Item passed to this method contains all the data, identifiers, links necessary to
        perform the update to the API. Note this is a full update, not a patch / partial update operation.
        @param item: python Item object
        @return:
        """
        if not isinstance(item, Item):
            logging.error("Need a valid item")
            return None
        return self.update_dso(item, params=None)

    def add_metadata(
        self, dso, field, value, language=None, authority=None, confidence=-1, place=""
    ):
        """
        Add metadata to a DSO using the api_patch method (PUT, with path and operation and value)
        :param dso:
        :param field:
        :param value:
        :param language:
        :param authority:
        :param confidence:
        :param place:
        :return:
        """
        if (
            dso is None
            or field is None
            or value is None
            or not isinstance(dso, DSpaceObject)
        ):
            # TODO: separate these tests, and add better error handling
            logging.error("Invalid or missing DSpace object, field or value string")
            return self

        dso_type = type(dso)

        # Place can be 0+ integer, or a hyphen - meaning "last"
        path = f"/metadata/{field}/{place}"
        patch_value = {
            "value": value,
            "language": language,
            "authority": authority,
            "confidence": confidence,
        }

        url = dso.links["self"]["href"]

        r = self.api_patch(
            url=url, operation=self.PatchOperation.ADD, path=path, value=patch_value
        )

        return dso_type(api_resource=parse_json(r))

    def create_user(self, user, token=None):
        """
        Create a user
        @param user:    python User object or Python dict containing all the data and links expected by the REST API
        :param token:   Token if creating new user (optional) from the link in a registration email
        @return:        User object constructed from the API response
        """
        url = f"{self.API_ENDPOINT}/eperson/epersons"
        data = user
        if isinstance(user, User):
            data = user.as_dict()
            # TODO: Validation. Note, at least here I will just allow a dict instead of the pointless cast<->cast
            # that you see for other DSO types - still figuring out the best way
        params = None
        if token is not None:
            params = {"token": token}
        return User(
            api_resource=parse_json(self.create_dso(url, params=params, data=data))
        )

    def get_eperson_id_of_user(self):
        """
        Get the EPerson ID of the current user
        authn/status response includes the eperson link
        the uuid can be parsed from the eperson link and returned as text
        @return:        String of the user id
        """
        url = f"{self.API_ENDPOINT}/authn/status"
        r = self.api_get(url)
        r_json = parse_json(response=r)
        if "_links" in r_json:
            eperson_href = r_json["_links"]["eperson"]["href"]
            path = urlparse(eperson_href).path
            uuid = os.path.basename(path)
        return uuid

    def get_special_groups_of_user(self):
        """
        Get the special groups of a user
        authn/status/specialGroups
        """
        url = f"{self.API_ENDPOINT}/authn/status/specialGroups"
        r = self.api_get(url)
        r_json = parse_json(response=r)
        if "_embedded" in r_json:
            if "specialGroups" in r_json["_embedded"]:
                groups = list()
                for group_resource in r_json["_embedded"]["specialGroups"]:
                    groups.append(Group(group_resource))
                return groups
        return r_json

    def delete_user(self, user):
        if not isinstance(user, User):
            logging.error(f"Must be a valid user")
            return None
        return self.delete_dso(user)

    # PAGINATION
    def get_users(self, page=0, size=20, sort=None):
        url = f"{self.API_ENDPOINT}/eperson/epersons"
        users = list()
        params = {}
        if size is not None:
            params["size"] = size
        if page is not None:
            params["page"] = page
        if sort is not None:
            params["sort"] = sort
        r = self.api_get(url, params=params)
        r_json = parse_json(response=r)
        if "_embedded" in r_json:
            if "epersons" in r_json["_embedded"]:
                for user_resource in r_json["_embedded"]["epersons"]:
                    users.append(User(user_resource))
        return users

    def create_group(self, group):
        """
        Create a group
        @param group:    python Group object or Python dict containing all the data and links expected by the REST API
        @return:         User object constructed from the API response
        """
        url = f"{self.API_ENDPOINT}/eperson/groups"
        data = group
        if isinstance(group, Group):
            data = group.as_dict()
            # TODO: Validation. Note, at least here I will just allow a dict instead of the pointless cast<->cast
            # that you see for other DSO types - still figuring out the best way
        return Group(
            api_resource=parse_json(self.create_dso(url, params=None, data=data))
        )

    def start_workflow(self, workspace_item):
        url = f"{self.API_ENDPOINT}/workflow/workflowitems"
        res = parse_json(self.api_post_uri(url, params=None, uri_list=workspace_item))
        logging.debug(res)
        # TODO: WIP

    def update_token(self, r):
        """
        Refresh / update the XSRF (aka. CSRF) token if DSPACE-XSRF-TOKEN found in response headers
        This is used by all the base methods like api_put,
        See: https://github.com/DSpace/RestContract/blob/main/csrf-tokens.md
        :param r:
        :return:
        """
        if not self.session:
            logging.debug("Session state not found, setting...")
            self.session = requests.Session()
        if "DSPACE-XSRF-TOKEN" in r.headers:
            t = r.headers["DSPACE-XSRF-TOKEN"]
            logging.debug(f"Updating XSRF token to {t}")
            # Update headers and cookies
            self.session.headers.update({"X-XSRF-Token": t})
            self.session.cookies.update({"X-XSRF-Token": t})

    def get_short_lived_token(self):
        """
        Get a short-lived (2 min) token in order to request restricted bitstream downloads
        @return: short lived Authorization token
        """
        if not self.session:
            logging.debug("Session state not found, setting...")
            self.session = requests.Session()

        url = f"{self.API_ENDPOINT}/authn/shortlivedtokens"
        r = self.api_post(url, json=None, params=None)
        r_json = parse_json(r)
        if r_json is not None and "token" in r_json:
            return r_json["token"]

        logging.error("Could not retrieve short-lived token")
        return None

    def solr_query(self, query, filters=None, fields=None, start=0, rows=999999999):
        if fields is None:
            fields = []
        if filters is None:
            filters = []
        return self.solr.search(
            query, fq=filters, start=start, rows=rows, **{"fl": ",".join(fields)}
        )<|MERGE_RESOLUTION|>--- conflicted
+++ resolved
@@ -20,12 +20,8 @@
 import os
 import requests
 
-<<<<<<< HEAD
-from requests import Request
 from dotenv import load_dotenv
-=======
 from urllib.parse import urlparse
->>>>>>> c27b244d
 from uuid import UUID
 
 from .models import *
@@ -65,30 +61,17 @@
 
     # Set up basic environment, variables
     session = None
-<<<<<<< HEAD
     # load .env file if it exists
     if os.path.exists('.env'):
         load_dotenv()
     # load defaults from environment variables, or use these defaults
-    API_ENDPOINT = os.getenv('DSPACE_API_ENDPOINT', 'http://localhost:8080/server/api')
-    SOLR_ENDPOINT = os.getenv('SOLR_ENDPOINT', 'http://localhost:8080/solr')
-    USERNAME = os.getenv('DSPACE_API_USERNAME', 'username@test.system.edu')
-    PASSWORD = os.getenv('DSPACE_API_PASSWORD', 'password')
-    SOLR_AUTH = os.getenv('SOLR_AUTH', None)
-    USER_AGENT = os.getenv('USER_AGENT', 'DSpace Python REST Client')
     LOGIN_URL = f'{API_ENDPOINT}/authn/login'
-=======
-    API_ENDPOINT = "http://localhost:8080/server/api"
-    SOLR_ENDPOINT = "http://localhost:8983/solr"
     SOLR_AUTH = None
     USER_AGENT = "DSpace Python REST Client"
     if "DSPACE_API_ENDPOINT" in os.environ:
         API_ENDPOINT = os.environ["DSPACE_API_ENDPOINT"]
-    LOGIN_URL = f"{API_ENDPOINT}/authn/login"
-    USERNAME = "username@test.system.edu"
     if "DSPACE_API_USERNAME" in os.environ:
         USERNAME = os.environ["DSPACE_API_USERNAME"]
-    PASSWORD = "password"
     if "DSPACE_API_PASSWORD" in os.environ:
         PASSWORD = os.environ["DSPACE_API_PASSWORD"]
     if "SOLR_ENDPOINT" in os.environ:
@@ -97,7 +80,6 @@
         SOLR_AUTH = os.environ["SOLR_AUTH"]
     if "USER_AGENT" in os.environ:
         USER_AGENT = os.environ["USER_AGENT"]
->>>>>>> c27b244d
     verbose = False
 
     # Simple enum for patch operation types
