# This software is licenced under the BSD 3-Clause licence
# available at https://opensource.org/licenses/BSD-3-Clause
# and described in the LICENSE.txt file in the root of this project

"""
DSpace REST API client library. Intended to make interacting with DSpace in Python 3 easier, particularly
when creating, updating, retrieving and deleting DSpace Objects.
This client library is a work in progress and currently only implements the most basic functionality.
It was originally created to assist with a migration of container structure, items and bistreams from a non-DSpace
system to a new DSpace 7 repository.

It needs a lot of expansion: resource policies and permissions, validation of prepared objects and responses,
better abstracting and handling of HAL-like API responses, plus just all the other endpoints and operations implemented.

@author Kim Shepherd <kim@shepherd.nz>
"""
import json
import logging
import pysolr
import os
import requests

from dotenv import load_dotenv
from urllib.parse import urlparse
from uuid import UUID

from .models import *

__all__ = ["DSpaceClient"]

logging.basicConfig(format="%(asctime)s - %(message)s", level=logging.INFO)


def parse_json(response):
    """
    Simple static method to handle ValueError if JSON is invalid in response body
    @param response: the http response object (which should contain JSON)
    @return: parsed JSON object
    """
    response_json = None
    try:
        if response is not None:
            response_json = response.json()
        else:
            logging.error("Empty response object")
            # return empty json object
            return {}
    except ValueError as err:
        logging.error(f"Error parsing response JSON: {err}. Body text: {response.text}")
    return response_json


class DSpaceClient:
    """
    Main class of the API client itself. This client uses request sessions to connect and authenticate to
    the REST API, maintain XSRF tokens, and all GET, POST, PUT, PATCH operations.
    Low-level api_get, api_post, api_put, api_delete, api_patch functions are defined to handle the requests and do
    retries / XSRF refreshes where necessary.
    Higher level get, create, update, partial_update (patch) functions are implemented for each DSO type.
    """

    # Load .env file if it exists
    if os.path.exists(".env"):
        load_dotenv()

    # Default values
    DEFAULT_API_ENDPOINT = "http://localhost:8080/server/api"
    DEFAULT_SOLR_ENDPOINT = "http://localhost:8983/solr"
    DEFAULT_USER_AGENT = "DSpace Python REST Client"
    verbose = False

    # Simple enum for patch operation types
    class PatchOperation:
        ADD = "add"
        REMOVE = "remove"
        REPLACE = "replace"
        MOVE = "move"

    def __init__(
        self,
        api_endpoint=None,
        username=None,
        password=None,
        solr_endpoint=None,
        solr_auth=None,
        fake_user_agent=False,
        unauthenticated=False,
    ):
        """
        Constructor with optional parameters, using environment variables as defaults.
        """
        # Environment or default for API endpoint
        self.API_ENDPOINT = api_endpoint or os.environ.get(
            "DSPACE_API_ENDPOINT", self.DEFAULT_API_ENDPOINT
        )
        self.LOGIN_URL = f"{self.API_ENDPOINT}/authn/login"

        if not unauthenticated:
            # Environment or explicit values for authentication
            self.USERNAME = username or os.environ.get("DSPACE_API_USERNAME")
            self.PASSWORD = password or os.environ.get("DSPACE_API_PASSWORD")

        # Environment or default for Solr endpoint
        self.SOLR_ENDPOINT = solr_endpoint or os.environ.get(
            "SOLR_ENDPOINT", self.DEFAULT_SOLR_ENDPOINT
        )
        self.SOLR_AUTH = solr_auth or os.environ.get("SOLR_AUTH")

        # User agent setup
        self.USER_AGENT = (
            os.environ.get("USER_AGENT", self.DEFAULT_USER_AGENT)
            if not fake_user_agent
            else "FakeUserAgent"
        )

        # Initialize the session
        self.session = requests.Session()

        # Initialize Solr client
        self.solr = pysolr.Solr(
            url=self.SOLR_ENDPOINT, always_commit=True, timeout=300, auth=self.SOLR_AUTH
        )

        # If fake_user_agent was specified, use this string that is known (as of 2023-12-03) to succeed with
        # requests to Cloudfront-protected API endpoints (tested on demo.dspace.org)
        # Otherwise, the user agent will be the more helpful and accurate default of 'DSpace Python REST Client'
        # To override the user agent to your own string, instead set the USER_AGENT environment variable first
        # eg `export USER_AGENT="My Custom Agent String / 1.0`, and don't specify a value for fake_user_agent
        if fake_user_agent:
            self.USER_AGENT = (
                "Mozilla/5.0 (Windows NT 6.2; WOW64) AppleWebKit/537.36 (KHTML, like Gecko) "
                "Chrome/39.0.2171.95 Safari/537.36"
            )
        # Set headers based on this
        self.auth_request_headers = {"User-Agent": self.USER_AGENT}
        self.request_headers = {
            "Content-type": "application/json",
            "User-Agent": self.USER_AGENT,
        }
        self.list_request_headers = {
            "Content-type": "text/uri-list",
            "User-Agent": self.USER_AGENT,
        }

    def authenticate(self, retry=False):
        """
        Authenticate with the DSpace REST API. As with other operations, perform XSRF refreshes when necessary.
        After POST, check /authn/status and log success if the authenticated json property is true
        @return: response object
        """
        # Set headers for requests made during authentication
        # Get and update CSRF token
        r = self.session.post(
            self.LOGIN_URL,
            data={"user": self.USERNAME, "password": self.PASSWORD},
            headers=self.auth_request_headers,
        )
        self.update_token(r)

        if r.status_code == 403:
            # 403 Forbidden
            # If we had a CSRF failure, retry the request with the updated token
            # After speaking in #dev it seems that these do need occasional refreshes but I suspect
            # it's happening too often for me, so check for accidentally triggering it
            if retry:
                logging.error(
                    f"Too many retries updating token: {r.status_code}: {r.text}"
                )
                return False
            else:
                logging.debug("Retrying request with updated CSRF token")
                return self.authenticate(retry=True)

        if r.status_code == 401:
            # 401 Unauthorized
            # If we get a 401, this means a general authentication failure
            logging.error(
                f"Authentication failure: invalid credentials for user {self.USERNAME}"
            )
            return False

        # Update headers with new bearer token if present
        if "Authorization" in r.headers:
            self.session.headers.update(
                {"Authorization": r.headers.get("Authorization")}
            )

        # Get and check authentication status
        r = self.session.get(
            f"{self.API_ENDPOINT}/authn/status", headers=self.request_headers
        )
        if r.status_code == 200:
            r_json = parse_json(r)
            if "authenticated" in r_json and r_json["authenticated"] is True:
                logging.info(f"Authenticated successfully as {self.USERNAME}")
                return r_json["authenticated"]

        # Default, return false
        return False

    def refresh_token(self):
        """
        If the DSPACE-XSRF-TOKEN appears, we need to update our local stored token and re-send our API request
        @return: None
        """
        r = self.api_post(self.LOGIN_URL, None, None)
        self.update_token(r)

    def get_authn_status(self):
        """
        Get the current authentication status
        @return: response object
        """
        return self.session.get(
            f"{self.API_ENDPOINT}/authn/status", headers=self.request_headers
        )

    def logout(self):
        """
        Logout from the DSpace REST API
        @return: response object
        """
        logout = self.session.post(
            f"{self.API_ENDPOINT}/authn/logout", headers=self.request_headers
        )
        if logout.status_code == 204:
            logging.info(f"User {self.USERNAME} logged out successfully")
            return True

    def api_get(self, url, params=None, data=None, headers=None):
        """
        Perform a GET request. Refresh XSRF token if necessary.
        @param url:     DSpace REST API URL
        @param params:  any parameters to include (eg ?page=0)
        @param data:    any data to supply (typically not relevant for GET)
        @param headers: any override headers (eg. with short-lived token for download)
        @return:        Response from API
        """
        if headers is None:
            headers = self.request_headers
        r = self.session.get(url, params=params, data=data, headers=headers)
        self.update_token(r)
        return r

    def api_post(self, url, params, json, retry=False):
        """
        Perform a POST request. Refresh XSRF token if necessary.
        POSTs are typically used to create objects.
        @param url:     DSpace REST API URL
        @param params:  Any parameters to include (eg ?parent=abbc-....)
        @param json:    Data in json-ready form (dict) to send as POST body (eg. item.as_dict())
        @param retry:   Has this method already been retried? Used if we need to refresh XSRF.
        @return:        Response from API
        """
        r = self.session.post(
            url, json=json, params=params, headers=self.request_headers
        )
        self.update_token(r)

        if r.status_code == 403:
            # 403 Forbidden
            # If we had a CSRF failure, retry the request with the updated token
            # After speaking in #dev it seems that these do need occasional refreshes but I suspect
            # it's happening too often for me, so check for accidentally triggering it
            r_json = parse_json(r)
            if "message" in r_json and "CSRF token" in r_json["message"]:
                if retry:
                    logging.warning(
                        f"Too many retries updating token: {r.status_code}: {r.text}"
                    )
                else:
                    logging.debug("Retrying request with updated CSRF token")
                    return self.api_post(url, params=params, json=json, retry=True)

        return r

    def api_post_uri(self, url, params, uri_list, retry=False):
        """
        Perform a POST request. Refresh XSRF token if necessary.
        POSTs are typically used to create objects.
        @param url:     DSpace REST API URL
        @param params:  Any parameters to include (eg ?parent=abbc-....)
        @param uri_list: One or more URIs referencing objects
        @param retry:   Has this method already been retried? Used if we need to refresh XSRF.
        @return:        Response from API
        """
        r = self.session.post(
            url, data=uri_list, params=params, headers=self.list_request_headers
        )
        self.update_token(r)

        if r.status_code == 403:
            # 403 Forbidden
            # If we had a CSRF failure, retry the request with the updated token
            # After speaking in #dev it seems that these do need occasional refreshes but I suspect
            # it's happening too often for me, so check for accidentally triggering it
            r_json = r.json()
            if "message" in r_json and "CSRF token" in r_json["message"]:
                if retry:
                    logging.warning(
                        f"Too many retries updating token: {r.status_code}: {r.text}"
                    )
                else:
                    logging.debug("Retrying request with updated CSRF token")
                    return self.api_post_uri(
                        url, params=params, uri_list=uri_list, retry=True
                    )

        return r

    def api_put(self, url, params, json, retry=False):
        """
        Perform a PUT request. Refresh XSRF token if necessary.
        PUTs are typically used to update objects.
        @param url:     DSpace REST API URL
        @param params:  Any parameters to include (eg ?parent=abbc-....)
        @param json:    Data in json-ready form (dict) to send as PUT body (eg. item.as_dict())
        @param retry:   Has this method already been retried? Used if we need to refresh XSRF.
        @return:        Response from API
        """
        r = self.session.put(
            url, params=params, json=json, headers=self.request_headers
        )
        self.update_token(r)

        if r.status_code == 403:
            # 403 Forbidden
            # If we had a CSRF failure, retry the request with the updated token
            # After speaking in #dev it seems that these do need occasional refreshes but I suspect
            # it's happening too often for me, so check for accidentally triggering it
            logging.debug(r.text)
            # Parse response
            r_json = parse_json(r)
            if "message" in r_json and "CSRF token" in r_json["message"]:
                if retry:
                    logging.warning(
                        f"Too many retries updating token: {r.status_code}: {r.text}"
                    )
                else:
                    logging.debug("Retrying request with updated CSRF token")
                    return self.api_put(url, params=params, json=json, retry=True)

        return r

    def api_delete(self, url, params, retry=False):
        """
        Perform a DELETE request. Refresh XSRF token if necessary.
        DELETES are typically used to update objects.
        @param url:     DSpace REST API URL
        @param params:  Any parameters to include (eg ?parent=abbc-....)
        @param retry:   Has this method already been retried? Used if we need to refresh XSRF.
        @return:        Response from API
        """
        r = self.session.delete(url, params=params, headers=self.request_headers)
        self.update_token(r)

        if r.status_code == 403:
            # 403 Forbidden
            # If we had a CSRF failure, retry the request with the updated token
            # After speaking in #dev it seems that these do need occasional refreshes but I suspect
            # it's happening too often for me, so check for accidentally triggering it
            logging.debug(r.text)
            # Parse response
            r_json = parse_json(r)
            if "message" in r_json and "CSRF token" in r_json["message"]:
                if retry:
                    logging.warning(
                        f"Too many retries updating token: {r.status_code}: {r.text}"
                    )
                else:
                    logging.debug("Retrying request with updated CSRF token")
                    return self.api_delete(url, params=params, retry=True)

        return r

    def api_patch(self, url, operation, path, value, retry=False):
        """
        @param url: DSpace REST API URL
        @param operation: 'add', 'remove', 'replace', or 'move' (see PatchOperation enumeration)
        @param path: path to perform operation - eg, metadata, withdrawn, etc.
        @param value: new value for add or replace operations, or 'original' path for move operations
        @param retry:   Has this method already been retried? Used if we need to refresh XSRF.
        @return:
        @see https://github.com/DSpace/RestContract/blob/main/metadata-patch.md
        """
        if url is None:
            logging.error("Missing required URL argument")
            return None
        if path is None:
            logging.error(
                "Need valid path eg. /withdrawn or /metadata/dc.title/0/language"
            )
            return None
        if (
            operation == self.PatchOperation.ADD
            or operation == self.PatchOperation.REPLACE
            or operation == self.PatchOperation.MOVE
        ) and value is None:
            # missing value required for add/replace/move operations
            logging.error(
                'Missing required "value" argument for add/replace/move operations'
            )
            return None

        # compile patch data
        data = {"op": operation, "path": path}
        if value is not None:
            if operation == self.PatchOperation.MOVE:
                data["from"] = value
            else:
                data["value"] = value

        # set headers
        # perform patch request
        r = self.session.patch(url, json=[data], headers=self.request_headers)
        self.update_token(r)

        if r.status_code == 403:
            # 403 Forbidden
            # If we had a CSRF failure, retry the request with the updated token
            # After speaking in #dev it seems that these do need occasional refreshes but I suspect
            # it's happening too often for me, so check for accidentally triggering it
            logging.debug(r.text)
            r_json = parse_json(r)
            if "message" in r_json and "CSRF token" in r_json["message"]:
                if retry:
                    logging.warning(
                        f"Too many retries updating token: {r.status_code}: {r.text}"
                    )
                else:
                    logging.debug("Retrying request with updated CSRF token")
                    return self.api_patch(url, operation, path, value, True)
        elif r.status_code == 200:
            # 200 Success
            logging.info(
                f'successful patch update to {r.json()["type"]} {r.json()["id"]}'
            )

        # Return the raw API response
        return r

    # PAGINATION
    def search_objects(
        self,
        query=None,
        scope=None,
        filters=None,
        page=0,
        size=20,
        sort=None,
        dso_type=None,
        configuration=None,
    ):
        """
        Do a basic search with optional query, filters and dsoType params.
        @param query:   query string
        @param scope:   uuid to limit search scope, eg. owning collection, parent community, etc.
        @param filters: discovery filters as dict eg. {'f.entityType': 'Publication,equals', ... }
        @param page: page number (not like 'start' as this is not row number, but page number of size {size})
        @param size: size of page (aka. 'rows'), affects the page parameter above
        @param sort: sort eg. 'title,asc'
        @param dso_type: DSO type to further filter results
        @param configuration: configuration to use for search
        @return:        list of DspaceObject objects constructed from API resources
        """
        dsos = []
        if filters is None:
            filters = {}
        url = f"{self.API_ENDPOINT}/discover/search/objects"
        # we will add params to filters, so
        params = {}
        if query is not None:
            params["query"] = query
        if scope is not None:
            params["scope"] = scope
        if dso_type is not None:
            params["dsoType"] = dso_type
        if size is not None:
            params["size"] = size
        if page is not None:
            params["page"] = page
        if sort is not None:
            params["sort"] = sort
        if configuration is not None:
            params["configuration"] = configuration

        r_json = self.fetch_resource(url=url, params={**params, **filters})

        # instead lots of 'does this key exist, etc etc' checks, just go for it and wrap in a try?
        try:
            results = r_json["_embedded"]["searchResult"]["_embedded"]["objects"]
            for result in results:
<<<<<<< HEAD
                resource = result["_embedded"]["indexableObject"]
                dso = DSpaceObject(resource)
=======
                resource = result['_embedded']['indexableObject']
                dso = SimpleDSpaceObject(resource)
>>>>>>> 36b8b7ce
                dsos.append(dso)
        except (TypeError, ValueError) as err:
            logging.error(f"error parsing search result json {err}")

        return dsos

    def search_objects_admin(self, uri=None, embed=None, feature=None):
        """
        Do a basic search with uri, and optional embed and feature params. Focus: authorizations.
        Adapted from Angular UI search service
        @param uri: URI to search
        @param embed: embeds to include in search
        @param feature: feature to search
        @return:        list of DspaceObject objects constructed from API resources
        """
        dsos = []
        url = f"{self.API_ENDPOINT}/authz/authorizations/search/object"
        params = {}

        if uri is None:
            logging.error("Missing required URI argument")
            return dsos
        else:
            params["uri"] = uri
        if embed is not None:
            params["embed"] = embed
        if feature is not None:
            params["feature"] = feature

        r_json = self.fetch_resource(url=url, params=params)

        # instead lots of 'does this key exist, etc etc' checks, just go for it and wrap in a try?
        try:
            results = r_json["_embedded"]["authorizations"]
            for result in results:
                dsos.append(result)
        except (TypeError, ValueError) as err:
            logging.error(f"error parsing search result json {err}")

        return dsos

    def search_object_detail(
        self,
        query=None,
        scope=None,
        filters=None,
        page=0,
        size=20,
        sort=None,
        dso_type=None,
        configuration=None,
    ):
        """
        Do a basic search with optional query, filters and dsoType params.
        @param query:   query string
        @param scope:   uuid to limit search scope, eg. owning collection, parent community, etc.
        @param filters: discovery filters as dict eg. {'f.entityType': 'Publication,equals', ... }
        @param page: page number (not like 'start' as this is not row number, but page number of size {size})
        @param size: size of page (aka. 'rows'), affects the page parameter above
        @param sort: sort eg. 'title,asc'
        @param dso_type: DSO type to further filter results
        @param configuration: configuration to use for search
        @return:        list of DspaceObject objects constructed from API resources, pages_data, facets
        """
        dsos = []
        if filters is None:
            filters = {}
        url = f"{self.API_ENDPOINT}/discover/search/objects"
        # we will add params to filters, so
        params = {}
        if query is not None:
            params["query"] = query
        if scope is not None:
            params["scope"] = scope
        if dso_type is not None:
            params["dsoType"] = dso_type
        if size is not None:
            params["size"] = size
        if page is not None:
            params["page"] = page
        if sort is not None:
            params["sort"] = sort
        if configuration is not None:
            params["configuration"] = configuration

        r_json = self.fetch_resource(url=url, params={**params, **filters})

        # instead lots of 'does this key exist, etc etc' checks, just go for it and wrap in a try?
        try:
            results = r_json["_embedded"]["searchResult"]["_embedded"]["objects"]
            for result in results:
                resource = result["_embedded"]["indexableObject"]
                dso = DSpaceObject(resource)
                dsos.append(dso)
        except (TypeError, ValueError) as err:
            logging.error(f"error parsing search result json {err}")

        return (
            dsos,
            r_json["_embedded"]["searchResult"]["page"],
            r_json["_embedded"]["facets"],
        )

    def fetch_resource(self, url, params=None):
        """
        Simple function for higher-level 'get' functions to use whenever they want
        to retrieve JSON resources from the API
        @param url:     DSpace REST API URL
        @param params:  Optional params
        @return:        JSON parsed from API response or None if error
        """
        r = self.api_get(url, params, None)
        print(url)
        # construct url with params for logging
        if params is not None:
            url = f"{url}?{params}"
        logging.info(f"Fetching resource from {url}")
        print(r.json())
        if r.status_code != 200:
            logging.error(f"Error encountered fetching resource: {r.text}")
            return None
        # ValueError / JSON handling moved to static method
        return parse_json(r)

    def get_dso(self, url, uuid):
        """
        Base 'get DSpace Object' function.
        Uses fetch_resource which itself calls parse_json on the raw response before returning.
        @param url:     DSpace REST API URL
        @param uuid:    UUID of object to retrieve
        @return:        Parsed JSON response from fetch_resource
        """
        try:
            # Try to get UUID version to test validity
            id = UUID(uuid).version
            url = f"{url}/{uuid}"
            return self.api_get(url, None, None)
        except ValueError:
            logging.error(f"Invalid DSO UUID: {uuid}")
            return None

    def create_dso(self, url, params, data):
        """
        Base 'create DSpace Object' function.
        Takes JSON data and some POST parameters and returns the response.
        @param url:     DSpace REST API URL
        @param params:  Any parameters to pass in the request, eg. parentCollection for a new item
        @param data:    JSON data expected by the REST API to create the new resource
        @return:        Raw API response. New DSO *could* be returned but for error checking purposes, raw response
                        is nice too and can always be parsed from this response later.
        """
        r = self.api_post(url, params, data)
        if r.status_code == 201:
            # 201 Created - success!
            new_dso = parse_json(r)
            logging.info(f'{new_dso["type"]} {new_dso["uuid"]} created successfully!')
        else:
            logging.error(f"create operation failed: {r.status_code}: {r.text} ({url})")
        return r

    def update_dso(self, dso, params=None):
        """
        Update DSpaceObject. Takes a DSpaceObject and any optional parameters. Will send a PUT update to the remote
        object and return the updated object, typed correctly.
        :param dso:     DSpaceObject with locally updated data, to send in PUT request
        :param params:  Optional parameters
        :return:

        """
        if dso is None:
            return None
        dso_type = type(dso)
        if not isinstance(dso, SimpleDSpaceObject):
            logging.error(
                "Only SimpleDSpaceObject types (eg Item, Collection, Community) "
                "are supported by generic update_dso PUT."
            )
            return dso
        try:
            # Get self URI from HAL links
            url = dso.links["self"]["href"]
            # Get and clean data - there are some unalterable fields that could cause errors
            data = dso.as_dict()

            if "lastModified" in data:
                data.pop("lastModified")
            """
            if 'id' in data:
                data.pop('id')
            if 'handle' in data:
                data.pop('handle')
            if 'uuid' in data:
                data.pop('uuid')
            if 'type' in data:
                data.pop('type')
            """
            r = self.api_put(url, params=params, json=data)
            if r.status_code == 200:
                # 200 OK - success!
                updated_dso = dso_type(parse_json(r))
                logging.info(
                    f"{updated_dso.type} {updated_dso.uuid} updated sucessfully!"
                )
                return updated_dso
            else:
                logging.error(
                    f"update operation failed: {r.status_code}: {r.text} ({url})"
                )
                return None

        except ValueError as e:
            logging.error("Error parsing DSO response", exc_info=True)
            return None

    def delete_dso(self, dso=None, url=None, params=None):
        """
        Delete DSpaceObject. Takes a DSpaceObject and any optional parameters. Will send a PUT update to the remote
        object and return the updated object, typed correctly.
        :param dso:     DSpaceObject from which to parse self link
        :param params:  Optional parameters
        :param url:     URI if not deleting from DSO
        :return:

        """
        if dso is None:
            if url is None:
                logging.error("Need a DSO or a URL to delete")
                return None
        else:
            if not isinstance(dso, SimpleDSpaceObject):
                logging.error(
                    "Only SimpleDSpaceObject types (eg Item, Collection, Community, EPerson) "
                    "are supported by generic update_dso PUT."
                )
                return dso
            # Get self URI from HAL links
            url = dso.links["self"]["href"]

        try:
            r = self.api_delete(url, params=params)
            if r.status_code == 204:
                # 204 No Content - success!
                logging.info(f"{url} was deleted sucessfully!")
                return r
            else:
                logging.error(
                    f"update operation failed: {r.status_code}: {r.text} ({url})"
                )
                return None
        except ValueError as e:
            logging.error(f"Error deleting DSO {dso.uuid}: {e}")
            return None

    # PAGINATION
    def get_bundles(self, parent=None, uuid=None, page=0, size=20, sort=None):
        """
        Get bundles for an item
        @param parent:  python Item object, from which the UUID will be referenced in the URL.
                        This is mutually exclusive to the 'uuid' argument, returning all bundles for the item.
        @param uuid:    Bundle UUID. This is mutually exclusive to the 'parent' argument, returning just this bundle
        @return:        List of bundles (single UUID bundle result is wrapped in a list before returning)
        """
        # TODO: It is probably wise to allow the parent UUID to be simply passed as an alternative to having the full
        #  python object as constructed by this REST client, for more flexible usage.
        bundles = []
        single_result = False
        if uuid is not None:
            url = f"{self.API_ENDPOINT}/core/bundles/{uuid}"
            single_result = True
        elif parent is not None:
            url = f"{self.API_ENDPOINT}/core/items/{parent.uuid}/bundles"
        else:
            return []
        params = {}
        if size is not None:
            params["size"] = size
        if page is not None:
            params["page"] = page
        if sort is not None:
            params["sort"] = sort
        r_json = self.fetch_resource(url, params=params)
        try:
            if single_result:
                bundles.append(Bundle(r_json))
            if not single_result:
                resources = r_json["_embedded"]["bundles"]
                for resource in resources:
                    bundles.append(Bundle(resource))
        except ValueError as err:
            logging.error(f"error parsing bundle results: {err}")

        return bundles

    def create_bundle(self, parent=None, name="ORIGINAL"):
        """
        Create new bundle in the specified item
        @param parent:  Parent python Item, the UUID of which will be used in the URL path
        @param name:    Name of the bundle. Default: ORIGINAL
        @return:        constructed python Bundle object from the response JSON
                        (note: this is a bit inconsistent with create_dso usage where the raw response is returned)
        """
        # TODO: It is probably wise to allow the parent UUID to be simply passed as an alternative to having the full
        #  python object as constructed by this REST client, for more flexible usage.
        if parent is None:
            return None
        url = f"{self.API_ENDPOINT}/core/items/{parent.uuid}/bundles"
        return Bundle(
            api_resource=parse_json(
                self.api_post(url, params=None, json={"name": name, "metadata": {}})
            )
        )

    # PAGINATION
    def get_bitstreams(self, uuid=None, bundle=None, page=0, size=20, sort=None):
        """
        Get a specific bitstream UUID, or all bitstreams for a specific bundle
        @param uuid:    UUID of a specific bitstream to retrieve
        @param bundle:  A python Bundle object to parse for bitstream links to retrieve
        @param page:    Page number, for pagination over large result sets (default: 0)
        @param size:    Size of results per page (default: 20)
        @return:        list of python Bitstream objects
        """
        url = f"{self.API_ENDPOINT}/core/bitstreams/{uuid}"
        if uuid is None and bundle is None:
            return []
        if uuid is None and isinstance(bundle, Bundle):
            if "bitstreams" in bundle.links:
                url = bundle.links["bitstreams"]["href"]
            else:
                url = f"{self.API_ENDPOINT}/core/bundles/{bundle.uuid}/bitstreams"
                logging.warning(
                    f"Cannot find bundle bitstream links, will try to construct manually: {url}"
                )
        # Perform the actual request. By now, our URL and parameter should be properly set
        params = {}
        if size is not None:
            params["size"] = size
        if page is not None:
            params["page"] = page
        if sort is not None:
            params["sort"] = sort
        r_json = self.fetch_resource(url, params=params)
        if "_embedded" in r_json:
            if "bitstreams" in r_json["_embedded"]:
                bitstreams = []
                for bitstream_resource in r_json["_embedded"]["bitstreams"]:
                    bitstreams.append(Bitstream(bitstream_resource))
                return bitstreams

    def create_bitstream(
        self, bundle=None, name=None, path=None, mime=None, metadata=None, retry=False
    ):
        """
        Upload a file and create a bitstream for a specified parent bundle, from the uploaded file and
        the supplied metadata.
        This create method is a bit different to the others, it does not use create_dso or the api_post lower level
        methods, instead it has to use a prepared session POST request which will allow the multi-part upload to work
        successfully with the correct byte size and persist the session data.
        This is also why it directly implements the 'retry' functionality instead of relying on api_post.
        @param bundle:      python Bundle object
        @param name:        Bitstream name
        @param path:        Local filesystem path to the file that will be uploaded
        @param mime:        MIME string of the uploaded file
        @param metadata:    Full metadata JSON
        @param retry:       A 'retried' indicator. If the first attempt fails due to an expired or missing auth
                            token, the request will retry once, after the token is refreshed. (default: False)
        @return:            constructed Bitstream object from the API response, or None if the operation failed.
        """
        if bundle is None or name is None or path is None or mime is None:
            logging.error("Missing required parameters for create_bitstream")
            return None
        if metadata is None:
            metadata = {}
        url = f"{self.API_ENDPOINT}/core/bundles/{bundle.uuid}/bitstreams"

        with open(path, "rb") as file_obj:
            file = (name, file_obj, mime)
            files = {"file": file}
            properties = {"name": name, "metadata": metadata, "bundleName": bundle.name}
            payload = {"properties": json.dumps(properties) + ";application/json"}
            h = self.session.headers
            h.update({"Content-Encoding": "gzip", "User-Agent": self.USER_AGENT})
            req = requests.Request("POST", url, data=payload, headers=h, files=files)
            prepared_req = self.session.prepare_request(req)
            r = self.session.send(prepared_req)

        if "DSPACE-XSRF-TOKEN" in r.headers:
            t = r.headers["DSPACE-XSRF-TOKEN"]
            logging.debug("Updating token to " + t)
            self.session.headers.update({"X-XSRF-Token": t})
            self.session.cookies.update({"X-XSRF-Token": t})
        if r.status_code == 403:
            r_json = parse_json(r)
            if "message" in r_json and "CSRF token" in r_json["message"]:
                if retry:
                    logging.error("Already retried... something must be wrong")
                else:
                    logging.debug("Retrying request with updated CSRF token")
                    return self.create_bitstream(
                        bundle, name, path, mime, metadata, True
                    )

        if r.status_code == 201 or r.status_code == 200:
            # Success
            return Bitstream(api_resource=parse_json(r))
        else:
            logging.error(f"Error creating bitstream: {r.status_code}: {r.text}")
            return None

    def download_bitstream(self, uuid=None):
        """
        Download bitstream and return full response object including headers, and content
        @param uuid:
        @return: full response object including headers, and content
        """
        url = f"{self.API_ENDPOINT}/core/bitstreams/{uuid}/content"
        h = {
            "User-Agent": self.USER_AGENT,
            "Authorization": self.get_short_lived_token(),
        }
        r = self.api_get(url, headers=h)
        if r.status_code == 200:
            return r

    # PAGINATION
    def get_communities(self, uuid=None, page=0, size=20, sort=None, top=False):
        """
        Get communities - either all, for single UUID, or all top-level (ie no sub-communities)
        @param uuid:    string UUID if getting single community
        @param page:    integer page (default: 0)
        @param size:    integer size (default: 20)
        @param top:     whether to restrict search to top communities (default: false)
        @return:        list of communities, or None if error
        """
        url = f"{self.API_ENDPOINT}/core/communities"
        params = {}
        if size is not None:
            params["size"] = size
        if page is not None:
            params["page"] = page
        if sort is not None:
            params["sort"] = sort
        if uuid is not None:
            try:
                # This isn't used, but it'll throw a ValueError if not a valid UUID
                id = UUID(uuid).version
                # Set URL and parameters
                url = f"{url}/{uuid}"
                params = None
            except ValueError:
                logging.error(f"Invalid community UUID: {uuid}")
                return None

        if top:
            # Set new URL
            url = f"{url}/search/top"

        logging.debug(f"Performing get on {url}")
        # Perform actual get
        r_json = self.fetch_resource(url, params)
        # Empty list
        communities = []
        if "_embedded" in r_json:
            if "communities" in r_json["_embedded"]:
                for community_resource in r_json["_embedded"]["communities"]:
                    communities.append(Community(community_resource))
        elif "uuid" in r_json:
            # This is a single communities
            communities.append(Community(r_json))
        # Return list (populated or empty)
        return communities

    def get_parent_community(self, uuid=None):
        """
        Get the parent community of a given community
        @param community: Community object
        @return: Parent Community object
        """
        if uuid is None:
            return None
        url = f"{self.API_ENDPOINT}/core/communities/{uuid}/parentCommunity"
        r_json = self.api_get(url)
        if r_json.status_code == 200:
            return Community(api_resource=parse_json(r_json))
        else:
            return None

    def get_sub_communities(self, uuid=None, page=0, size=20, sort=None):
        """
        Get sub-communities for a given community
        @param community: Community object
        @param page:    integer page (default: 0)
        @param size:    integer size (default: 20)
        @param sort:    sort string (default: None)
        @return:        list of Community objects, or None if error
        """
        if uuid is None:
            return None
        url = f"{self.API_ENDPOINT}/core/communities/{uuid}/subcommunities"
        params = {}
        if size is not None:
            params["size"] = size
        if page is not None:
            params["page"] = page
        if sort is not None:
            params["sort"] = sort
        r_json = self.fetch_resource(url, params)
        if "_embedded" in r_json:
            if "subcommunities" in r_json["_embedded"]:
                sub_communities = []
                for community_resource in r_json["_embedded"]["subcommunities"]:
                    sub_communities.append(community_resource)
                return sub_communities
        return None

    def create_community(self, parent, data):
        """
        Create a community, either top-level or beneath a given parent
        @param parent:  (optional) parent UUID to pass as a parameter to create_dso
        @param data:    Full JSON data for the new community
        @return:        python Community object constructed from the API response
        """
        # TODO: To be consistent with other create methods, this should probably also allow a Community object
        #  to be passed instead of just the UUID as a string
        url = f"{self.API_ENDPOINT}/core/communities"
        params = None
        if parent is not None:
            params = {"parent": parent}
        return Community(api_resource=parse_json(self.create_dso(url, params, data)))

    def get_collections(self, uuid=None, community=None, page=0, size=20, sort=None):
        """
        Get collections - all, or single UUID, or for a specific community
        @param uuid:        UUID string. If present, just a single collection is returned (overrides community arg)
        @param community:   Community object. If present (and no uuid present), collections for a community
        @param page:        Integer for page / offset of results. Default: 0
        @param size:        Integer for page size. Default: 20 (same as REST API default)
        @return:            list of Collection objects, or None if there was an error
                            for consistency of handling results, even the uuid search will be a list of one
        """
        url = f"{self.API_ENDPOINT}/core/collections"
        params = {}
        if size is not None:
            params["size"] = size
        if page is not None:
            params["page"] = page
        if sort is not None:
            params["sort"] = sort
        # First, handle case of UUID. It overrides the other arguments as it is a request for a single collection
        if uuid is not None:
            try:
                id = UUID(uuid).version
                # Update URL and parameters
                url = f"{url}/{uuid}"
                params = None
            except ValueError:
                logging.error(f"Invalid collection UUID: {uuid}")
                return None

        if community is not None:
            if (
                "collections" in community.links
                and "href" in community.links["collections"]
            ):
                # Update URL
                url = community.links["collections"]["href"]

        # Perform the actual request. By now, our URL and parameter should be properly set
        r_json = self.fetch_resource(url, params=params)
        # Empty list
        collections = []
        if "_embedded" in r_json:
            # This is a list of collections
            if "collections" in r_json["_embedded"]:
                for collection_resource in r_json["_embedded"]["collections"]:
                    collections.append(Collection(collection_resource))
        elif "uuid" in r_json:
            # This is a single collection
            collections.append(Collection(r_json))

        # Return list (populated or empty)
        return collections

    def create_collection(self, parent, data):
        """
        Create collection beneath a given parent community.
        @param parent:  UUID of parent community to pass as a parameter to create_dso
        @param data:    Full JSON data for the new collection
        @return:        python Collection object constructed from the API response
        """
        # TODO: To be consistent with other create methods, this should probably also allow a Community object
        #  to be passed instead of just the UUID as a string
        url = f"{self.API_ENDPOINT}/core/collections"
        params = None
        if parent is not None:
            params = {"parent": parent}
        return Collection(api_resource=parse_json(self.create_dso(url, params, data)))

    def get_collection_parent_community(self, uuid=None):
        """
        Get the parent community of a given collection
        @param collection: Collection object
        @return: Parent Community object
        """
        if uuid is None:
            return None
        url = f"{self.API_ENDPOINT}/core/collections/{uuid}/parentCommunity"
        r_json = self.api_get(url)
        if r_json.status_code == 200:
            return Community(api_resource=parse_json(r_json))
        else:
            return None

    def get_item(self, uuid):
        """
        Get an item, given its UUID
        @param uuid:    the UUID of the item
        @return:        the raw API response
        """
        # TODO - return constructed Item object instead, handling errors here?
        url = f"{self.API_ENDPOINT}/core/items"
        try:
            id = UUID(uuid).version
            url = f"{url}/{uuid}"
            return self.api_get(url, None, None)
        except ValueError:
            logging.error(f"Invalid item UUID: {uuid}")
            return None

    def get_item_metrics(self, uuid):
        """
        Get metrics for an item, given its UUID
        @param uuid:    the UUID of the item
        @return:        the raw API response
        """
        url = f"{self.API_ENDPOINT}/core/items"
        try:
            id = UUID(uuid).version
            url = f"{url}/{uuid}/metrics"
            return self.api_get(url, None, None)
        except ValueError:
            logging.error(f"Invalid item UUID: {uuid}")
            return None

    def get_item_thumbnail(self, uuid):
        """
        Get thumbnail for an item, given its UUID
        @param uuid:    the UUID of the item
        @return:        the raw API response
        """
        url = f"{self.API_ENDPOINT}/core/items"
        try:
            id = UUID(uuid).version
            url = f"{url}/{uuid}/thumbnail"
            if self.api_get(url, None, None).status_code == 200:
                return self.api_get(url, None, None)
            elif self.api_get(url, None, None).status_code == 204:
                return "No thumbnail available for this item"
            else:
                return None
        except ValueError:
            logging.error(f"Invalid item UUID: {uuid}")
            return None

    def get_item_owning_collection(self, uuid):
        """
        Get the owning collection of a given item
        @param item: Item object
        @return: Owning Collection object
        """
        if uuid is None:
            return None
        url = f"{self.API_ENDPOINT}/core/items/{uuid}/owningCollection"
        r_json = self.api_get(url)
        if r_json.status_code == 200:
            return Collection(api_resource=parse_json(r_json))
        else:
            return None
        
        
    def update_item_owning_collection(self, item_uuid, collection_uuid, inherit_policies=False):
        """
        Update the owning collection of a given item.
        :param item_uuid: UUID of the item to be moved
        :param collection_uuid: UUID of the target collection
        :param inherit_policies: Boolean flag to inherit policies from the target collection
        :return: True if successful, False otherwise
        """
        if item_uuid is None or collection_uuid is None:
            logging.error("Item UUID or Collection UUID is missing.")
            return False

        # Construct the URL
        url = f"{self.API_ENDPOINT}/core/items/{item_uuid}/owningCollection"
        
        # Construct the request body
        data = f"{self.API_ENDPOINT}/core/collections/{collection_uuid}"

        # Construct the parameters
        params = {"inheritPolicies": str(inherit_policies).lower()}

        # Perform the PUT request using the custom method
        headers = self.request_headers.copy()
        headers["Content-Type"] = "text/uri-list"

        r = self.session.put(url, data=data, params=params, headers=headers)
        self.update_token(r)

        if r.status_code == 204:
            logging.info(f"Item {item_uuid} successfully moved to Collection {collection_uuid}.")
            return True
        elif r.status_code == 403 and "CSRF token" in r.text:
            logging.warning("CSRF token issue encountered, retrying with updated token.")
            return self.update_item_owning_collection(item_uuid, collection_uuid, inherit_policies)
        else:
            logging.error(f"Failed to update owning collection: {r.status_code}: {r.text} ({url})")
            return False


    def get_item_mapped_collections(self, uuid):
        """
        Get the mapped collections of a given item
        @param item: Item object
        @return: Mapped Collection object
        """
        if uuid is None:
            return None
        url = f"{self.API_ENDPOINT}/core/items/{uuid}/mappedCollections"
        r_json = self.api_get(url)
        if r_json.status_code == 200:
            return parse_json(r_json)
        else:
            return None

    def get_item_relationships(self, uuid):
        """
        Get the relationships of a given item
        @param item: Item object
        @return: Relationships object
        """
        if uuid is None:
            return None
        url = f"{self.API_ENDPOINT}/core/items/{uuid}/relationships"
        r_json = self.api_get(url)
        if r_json.status_code == 200:
            return parse_json(r_json)
        else:
            return None

    def get_items(self):
        """
        Get all archived items for a logged-in administrator. Admin only! Usually you will want to
        use search or browse methods instead of this method
        @return: A list of items, or an error
        """
        url = f"{self.API_ENDPOINT}/core/items"
        # Empty item list
        items = []
        # Perform the actual request
        r_json = self.fetch_resource(url)
        # Empty list
        items = []
        if "_embedded" in r_json:
            # This is a list of items
<<<<<<< HEAD
            if "collections" in r_json["_embedded"]:
                for item_resource in r_json["_embedded"]["items"]:
=======
            if 'items' in r_json['_embedded']:
                for item_resource in r_json['_embedded']['items']:
>>>>>>> 36b8b7ce
                    items.append(Item(item_resource))
        elif "uuid" in r_json:
            # This is a single item
            items.append(Item(r_json))

        # Return list (populated or empty)
        return items

    def create_item(self, parent, item):
        """
        Create an item beneath the given parent collection
        @param parent:  UUID of parent collection to pass as a parameter to create_dso
        @param item:    python Item object containing all the data and links expected by the REST API
        @return:        Item object constructed from the API response
        """
        url = f"{self.API_ENDPOINT}/core/items"
        if parent is None:
            logging.error("Need a parent UUID!")
            return None
        params = {"owningCollection": parent}
        if not isinstance(item, Item):
            logging.error("Need a valid item")
            return None
        return Item(
            api_resource=parse_json(
                self.create_dso(url, params=params, data=item.as_dict())
            )
        )

    def update_item(self, item):
        """
        Update item. The Item passed to this method contains all the data, identifiers, links necessary to
        perform the update to the API. Note this is a full update, not a patch / partial update operation.
        @param item: python Item object
        @return:
        """
        if not isinstance(item, Item):
            logging.error("Need a valid item")
            return None
        return self.update_dso(item, params=None)
    
    def patch_item(self, uuid, operation, path, value):
        """
        Patch item. The Item passed to this method contains all the data, identifiers, links necessary to
        perform the patch to the API. Note this is a partial update, not a full update operation.
        @param item: python Item object
        @param data: JSON data to patch
        @return:
        """
        url = f"{self.API_ENDPOINT}/core/items"
        try:
            id = UUID(uuid).version
            url = f"{url}/{uuid}"
            return self.api_patch(url, operation, path, value, True)
        except ValueError:
            logging.error(f"Invalid item UUID: {uuid}")
            return None
    
    def delete_item(self, uuid):
        """
        Delete an item
        @param uuid:    UUID of the item to delete
        @return:        True if successful, False if not
        """
        url = f"{self.API_ENDPOINT}/core/items"
        try:
            id = UUID(uuid).version
            url = f"{url}/{uuid}"
            return self.api_delete(url, None, None)
        except ValueError:
            logging.error(f"Invalid item UUID: {uuid}")
            return None

    def add_metadata(
        self, dso, field, value, language=None, authority=None, confidence=-1, place=""
    ):
        """
        Add metadata to a DSO using the api_patch method (PUT, with path and operation and value)
        :param dso:
        :param field:
        :param value:
        :param language:
        :param authority:
        :param confidence:
        :param place:
        :return:
        """
        if (
            dso is None
            or field is None
            or value is None
            or not isinstance(dso, DSpaceObject)
        ):
            # TODO: separate these tests, and add better error handling
            logging.error("Invalid or missing DSpace object, field or value string")
            return self

        dso_type = type(dso)

        # Place can be 0+ integer, or a hyphen - meaning "last"
        path = f"/metadata/{field}/{place}"
        patch_value = {
            "value": value,
            "language": language,
            "authority": authority,
            "confidence": confidence,
        }

        url = dso.links["self"]["href"]

        r = self.api_patch(
            url=url, operation=self.PatchOperation.ADD, path=path, value=patch_value
        )

        return dso_type(api_resource=parse_json(r))

    def create_user(self, user, token=None):
        """
        Create a user
        @param user:    python User object or Python dict containing all the data and links expected by the REST API
        :param token:   Token if creating new user (optional) from the link in a registration email
        @return:        User object constructed from the API response
        """
        url = f"{self.API_ENDPOINT}/eperson/epersons"
        data = user
        if isinstance(user, User):
            data = user.as_dict()
            # TODO: Validation. Note, at least here I will just allow a dict instead of the pointless cast<->cast
            # that you see for other DSO types - still figuring out the best way
        params = None
        if token is not None:
            params = {"token": token}
        return User(
            api_resource=parse_json(self.create_dso(url, params=params, data=data))
        )

    def get_eperson_id_of_user(self):
        """
        Get the EPerson ID of the current user
        authn/status response includes the eperson link
        the uuid can be parsed from the eperson link and returned as text
        @return:        String of the user id
        """
        url = f"{self.API_ENDPOINT}/authn/status"
        r = self.api_get(url)
        r_json = parse_json(response=r)
        if "_links" in r_json:
            eperson_href = r_json["_links"]["eperson"]["href"]
            path = urlparse(eperson_href).path
            uuid = os.path.basename(path)
        return uuid

    def get_special_groups_of_user(self):
        """
        Get the special groups of a user
        authn/status/specialGroups
        """
        url = f"{self.API_ENDPOINT}/authn/status/specialGroups"
        r = self.api_get(url)
        r_json = parse_json(response=r)
        if "_embedded" in r_json:
            if "specialGroups" in r_json["_embedded"]:
                groups = []
                for group_resource in r_json["_embedded"]["specialGroups"]:
                    groups.append(Group(group_resource))
                return groups
        return r_json

    def delete_user(self, user):
        if not isinstance(user, User):
            logging.error("Must be a valid user")
            return None
        return self.delete_dso(user)

    # PAGINATION
    def get_users(self, page=0, size=20, sort=None):
        url = f"{self.API_ENDPOINT}/eperson/epersons"
        users = []
        params = {}
        if size is not None:
            params["size"] = size
        if page is not None:
            params["page"] = page
        if sort is not None:
            params["sort"] = sort
        r = self.api_get(url, params=params)
        r_json = parse_json(response=r)
        if "_embedded" in r_json:
            if "epersons" in r_json["_embedded"]:
                for user_resource in r_json["_embedded"]["epersons"]:
                    users.append(User(user_resource))
        return users

    def create_group(self, group):
        """
        Create a group
        @param group:    python Group object or Python dict containing all the data and links expected by the REST API
        @return:         User object constructed from the API response
        """
        url = f"{self.API_ENDPOINT}/eperson/groups"
        data = group
        if isinstance(group, Group):
            data = group.as_dict()
            # TODO: Validation. Note, at least here I will just allow a dict instead of the pointless cast<->cast
            # that you see for other DSO types - still figuring out the best way
        return Group(
            api_resource=parse_json(self.create_dso(url, params=None, data=data))
        )

    def start_workflow(self, workspace_item):
        url = f"{self.API_ENDPOINT}/workflow/workflowitems"
        res = parse_json(self.api_post_uri(url, params=None, uri_list=workspace_item))
        logging.debug(res)
        # TODO: WIP

    def update_token(self, r):
        """
        Refresh / update the XSRF (aka. CSRF) token if DSPACE-XSRF-TOKEN found in response headers
        This is used by all the base methods like api_put,
        See: https://github.com/DSpace/RestContract/blob/main/csrf-tokens.md
        :param r:
        :return:
        """
        if not self.session:
            logging.debug("Session state not found, setting...")
            self.session = requests.Session()
        if "DSPACE-XSRF-TOKEN" in r.headers:
            t = r.headers["DSPACE-XSRF-TOKEN"]
            logging.debug(f"Updating XSRF token to {t}")
            # Update headers and cookies
            self.session.headers.update({"X-XSRF-Token": t})
            self.session.cookies.update({"X-XSRF-Token": t})

    def get_short_lived_token(self):
        """
        Get a short-lived (2 min) token in order to request restricted bitstream downloads
        @return: short lived Authorization token
        """
        if not self.session:
            logging.debug("Session state not found, setting...")
            self.session = requests.Session()

        url = f"{self.API_ENDPOINT}/authn/shortlivedtokens"
        r = self.api_post(url, json=None, params=None)
        r_json = parse_json(r)
        if r_json is not None and "token" in r_json:
            return r_json["token"]

        logging.error("Could not retrieve short-lived token")
        return None

    def solr_query(self, query, filters=None, fields=None, facets=None, minfacests=0, start=0, rows=999999999):
        if fields is None:
            fields = []
        if filters is None:
            filters = []
        if facets is None:
            facets = []
        return self.solr.search(
            query, fq=filters, start=start, rows=rows, facet="true", **{"fl": ",".join(fields)}, **{"facet.mincount": minfacests}, **{"facet.field": facets}
        )

    def get_config(self, key):
        """
        Get configuration properties from the REST API
        The Angular UI uses this to get configuration properties (eg. registration.verification.enabled).
        """
        url = f"{self.API_ENDPOINT}/config/properties/{key}"
        if key in ["registration.verification.enabled"]:
            return self.api_get(url).json()
        return None<|MERGE_RESOLUTION|>--- conflicted
+++ resolved
@@ -490,13 +490,8 @@
         try:
             results = r_json["_embedded"]["searchResult"]["_embedded"]["objects"]
             for result in results:
-<<<<<<< HEAD
                 resource = result["_embedded"]["indexableObject"]
                 dso = DSpaceObject(resource)
-=======
-                resource = result['_embedded']['indexableObject']
-                dso = SimpleDSpaceObject(resource)
->>>>>>> 36b8b7ce
                 dsos.append(dso)
         except (TypeError, ValueError) as err:
             logging.error(f"error parsing search result json {err}")
@@ -1261,13 +1256,8 @@
         items = []
         if "_embedded" in r_json:
             # This is a list of items
-<<<<<<< HEAD
-            if "collections" in r_json["_embedded"]:
-                for item_resource in r_json["_embedded"]["items"]:
-=======
             if 'items' in r_json['_embedded']:
                 for item_resource in r_json['_embedded']['items']:
->>>>>>> 36b8b7ce
                     items.append(Item(item_resource))
         elif "uuid" in r_json:
             # This is a single item
