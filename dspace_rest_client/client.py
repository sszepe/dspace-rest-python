# This software is licenced under the BSD 3-Clause licence
# available at https://opensource.org/licenses/BSD-3-Clause
# and described in the LICENSE.txt file in the root of this project

"""
DSpace REST API client library. Intended to make interacting with DSpace in Python 3 easier, particularly
when creating, updating, retrieving and deleting DSpace Objects.
This client library is a work in progress and currently only implements the most basic functionality.
It was originally created to assist with a migration of container structure, items and bistreams from a non-DSpace
system to a new DSpace 7 repository.

It needs a lot of expansion: resource policies and permissions, validation of prepared objects and responses,
better abstracting and handling of HAL-like API responses, plus just all the other endpoints and operations implemented.

@author Kim Shepherd <kim@shepherd.nz>
"""
import json
import logging
import pysolr
import os
import requests

from dotenv import load_dotenv
from urllib.parse import urlparse
from uuid import UUID

from .models import *

__all__ = ["DSpaceClient"]

logging.basicConfig(format="%(asctime)s - %(message)s", level=logging.INFO)


def parse_json(response):
    """
    Simple static method to handle ValueError if JSON is invalid in response body
    @param response: the http response object (which should contain JSON)
    @return: parsed JSON object
    """
    response_json = None
    try:
        if response is not None:
            response_json = response.json()
        else:
            logging.error(f"Empty response object")
            # return empty json object
            return {}
    except ValueError as err:
        logging.error(f"Error parsing response JSON: {err}. Body text: {response.text}")
    return response_json


class DSpaceClient:
    """
    Main class of the API client itself. This client uses request sessions to connect and authenticate to
    the REST API, maintain XSRF tokens, and all GET, POST, PUT, PATCH operations.
    Low-level api_get, api_post, api_put, api_delete, api_patch functions are defined to handle the requests and do
    retries / XSRF refreshes where necessary.
    Higher level get, create, update, partial_update (patch) functions are implemented for each DSO type
    """

    # Set up basic environment, variables
    session = None
    # load .env file if it exists
    if os.path.exists('.env'):
        load_dotenv()
    # load defaults from environment variables, or use these defaults
    LOGIN_URL = f'{API_ENDPOINT}/authn/login'
    SOLR_AUTH = None
    USER_AGENT = "DSpace Python REST Client"
    if "DSPACE_API_ENDPOINT" in os.environ:
        API_ENDPOINT = os.environ["DSPACE_API_ENDPOINT"]
    if "DSPACE_API_USERNAME" in os.environ:
        USERNAME = os.environ["DSPACE_API_USERNAME"]
    if "DSPACE_API_PASSWORD" in os.environ:
        PASSWORD = os.environ["DSPACE_API_PASSWORD"]
    if "SOLR_ENDPOINT" in os.environ:
        SOLR_ENDPOINT = os.environ["SOLR_ENDPOINT"]
    if "SOLR_AUTH" in os.environ:
        SOLR_AUTH = os.environ["SOLR_AUTH"]
    if "USER_AGENT" in os.environ:
        USER_AGENT = os.environ["USER_AGENT"]
    verbose = False

    # Simple enum for patch operation types
    class PatchOperation:
        ADD = "add"
        REMOVE = "remove"
        REPLACE = "replace"
        MOVE = "move"

    def __init__(
        self,
        api_endpoint=API_ENDPOINT,
        username=USERNAME,
        password=PASSWORD,
        solr_endpoint=SOLR_ENDPOINT,
        solr_auth=SOLR_AUTH,
        fake_user_agent=False,
    ):
        """
        Accept optional API endpoint, username, password arguments using the OS environment variables as defaults
        :param api_endpoint:    base path to DSpace REST API, eg. http://localhost:8080/server/api
        :param username:        username with appropriate privileges to perform operations on REST API
        :param password:        password for the above username
        """
        self.session = requests.Session()
        self.API_ENDPOINT = api_endpoint
        self.LOGIN_URL = f"{self.API_ENDPOINT}/authn/login"
        self.USERNAME = username
        self.PASSWORD = password
        self.SOLR_ENDPOINT = solr_endpoint
        self.solr = pysolr.Solr(
            url=solr_endpoint, always_commit=True, timeout=300, auth=solr_auth
        )
        # If fake_user_agent was specified, use this string that is known (as of 2023-12-03) to succeed with
        # requests to Cloudfront-protected API endpoints (tested on demo.dspace.org)
        # Otherwise, the user agent will be the more helpful and accurate default of 'DSpace Python REST Client'
        # To override the user agent to your own string, instead set the USER_AGENT environment variable first
        # eg `export USER_AGENT="My Custom Agent String / 1.0`, and don't specify a value for fake_user_agent
        if fake_user_agent:
            self.USER_AGENT = (
                "Mozilla/5.0 (Windows NT 6.2; WOW64) AppleWebKit/537.36 (KHTML, like Gecko) "
                "Chrome/39.0.2171.95 Safari/537.36"
            )
        # Set headers based on this
<<<<<<< HEAD
        self.auth_request_headers = {"User-Agent": self.USER_AGENT}
        self.request_headers = {
            "Content-type": "application/json",
            "User-Agent": self.USER_AGENT,
        }
        self.list_request_headers = {
            "Content-type": "text-uri-list",
            "User-Agent": self.USER_AGENT,
        }
=======
        self.auth_request_headers = {'User-Agent': self.USER_AGENT}
        self.request_headers = {'Content-type': 'application/json', 'User-Agent': self.USER_AGENT}
        self.list_request_headers = {'Content-type': 'text/uri-list', 'User-Agent': self.USER_AGENT}
>>>>>>> f4938b6a

    def authenticate(self, retry=False):
        """
        Authenticate with the DSpace REST API. As with other operations, perform XSRF refreshes when necessary.
        After POST, check /authn/status and log success if the authenticated json property is true
        @return: response object
        """
        # Set headers for requests made during authentication
        # Get and update CSRF token
        r = self.session.post(
            self.LOGIN_URL,
            data={"user": self.USERNAME, "password": self.PASSWORD},
            headers=self.auth_request_headers,
        )
        self.update_token(r)

        if r.status_code == 403:
            # 403 Forbidden
            # If we had a CSRF failure, retry the request with the updated token
            # After speaking in #dev it seems that these do need occasional refreshes but I suspect
            # it's happening too often for me, so check for accidentally triggering it
            if retry:
                logging.error(
                    f"Too many retries updating token: {r.status_code}: {r.text}"
                )
                return False
            else:
                logging.debug("Retrying request with updated CSRF token")
                return self.authenticate(retry=True)

        if r.status_code == 401:
            # 401 Unauthorized
            # If we get a 401, this means a general authentication failure
            logging.error(
                f"Authentication failure: invalid credentials for user {self.USERNAME}"
            )
            return False

        # Update headers with new bearer token if present
        if "Authorization" in r.headers:
            self.session.headers.update(
                {"Authorization": r.headers.get("Authorization")}
            )

        # Get and check authentication status
        r = self.session.get(
            f"{self.API_ENDPOINT}/authn/status", headers=self.request_headers
        )
        if r.status_code == 200:
            r_json = parse_json(r)
            if "authenticated" in r_json and r_json["authenticated"] is True:
                logging.info(f"Authenticated successfully as {self.USERNAME}")
                return r_json["authenticated"]

        # Default, return false
        return False

    def refresh_token(self):
        """
        If the DSPACE-XSRF-TOKEN appears, we need to update our local stored token and re-send our API request
        @return: None
        """
        r = self.api_post(self.LOGIN_URL, None, None)
        self.update_token(r)

    def logout(self):
        """
        Logout from the DSpace REST API
        @return: response object
        """
        logout = self.session.post(
            f"{self.API_ENDPOINT}/authn/logout", headers=self.request_headers
        )
        if logout.status_code == 204:
            logging.info(f"User {self.USERNAME} logged out successfully")
            return True

    def api_get(self, url, params=None, data=None, headers=None):
        """
        Perform a GET request. Refresh XSRF token if necessary.
        @param url:     DSpace REST API URL
        @param params:  any parameters to include (eg ?page=0)
        @param data:    any data to supply (typically not relevant for GET)
        @param headers: any override headers (eg. with short-lived token for download)
        @return:        Response from API
        """
        if headers is None:
            headers = self.request_headers
        r = self.session.get(url, params=params, data=data, headers=headers)
        self.update_token(r)
        return r

    def api_post(self, url, params, json, retry=False):
        """
        Perform a POST request. Refresh XSRF token if necessary.
        POSTs are typically used to create objects.
        @param url:     DSpace REST API URL
        @param params:  Any parameters to include (eg ?parent=abbc-....)
        @param json:    Data in json-ready form (dict) to send as POST body (eg. item.as_dict())
        @param retry:   Has this method already been retried? Used if we need to refresh XSRF.
        @return:        Response from API
        """
        r = self.session.post(
            url, json=json, params=params, headers=self.request_headers
        )
        self.update_token(r)

        if r.status_code == 403:
            # 403 Forbidden
            # If we had a CSRF failure, retry the request with the updated token
            # After speaking in #dev it seems that these do need occasional refreshes but I suspect
            # it's happening too often for me, so check for accidentally triggering it
            r_json = parse_json(r)
            if "message" in r_json and "CSRF token" in r_json["message"]:
                if retry:
                    logging.warning(
                        f"Too many retries updating token: {r.status_code}: {r.text}"
                    )
                else:
                    logging.debug("Retrying request with updated CSRF token")
                    return self.api_post(url, params=params, json=json, retry=True)

        return r

    def api_post_uri(self, url, params, uri_list, retry=False):
        """
        Perform a POST request. Refresh XSRF token if necessary.
        POSTs are typically used to create objects.
        @param url:     DSpace REST API URL
        @param params:  Any parameters to include (eg ?parent=abbc-....)
        @param uri_list: One or more URIs referencing objects
        @param retry:   Has this method already been retried? Used if we need to refresh XSRF.
        @return:        Response from API
        """
        r = self.session.post(
            url, data=uri_list, params=params, headers=self.list_request_headers
        )
        self.update_token(r)

        if r.status_code == 403:
            # 403 Forbidden
            # If we had a CSRF failure, retry the request with the updated token
            # After speaking in #dev it seems that these do need occasional refreshes but I suspect
            # it's happening too often for me, so check for accidentally triggering it
            r_json = r.json()
            if "message" in r_json and "CSRF token" in r_json["message"]:
                if retry:
                    logging.warning(
                        f"Too many retries updating token: {r.status_code}: {r.text}"
                    )
                else:
                    logging.debug("Retrying request with updated CSRF token")
                    return self.api_post_uri(
                        url, params=params, uri_list=uri_list, retry=True
                    )

        return r

    def api_put(self, url, params, json, retry=False):
        """
        Perform a PUT request. Refresh XSRF token if necessary.
        PUTs are typically used to update objects.
        @param url:     DSpace REST API URL
        @param params:  Any parameters to include (eg ?parent=abbc-....)
        @param json:    Data in json-ready form (dict) to send as PUT body (eg. item.as_dict())
        @param retry:   Has this method already been retried? Used if we need to refresh XSRF.
        @return:        Response from API
        """
        r = self.session.put(
            url, params=params, json=json, headers=self.request_headers
        )
        self.update_token(r)

        if r.status_code == 403:
            # 403 Forbidden
            # If we had a CSRF failure, retry the request with the updated token
            # After speaking in #dev it seems that these do need occasional refreshes but I suspect
            # it's happening too often for me, so check for accidentally triggering it
            logging.debug(r.text)
            # Parse response
            r_json = parse_json(r)
            if "message" in r_json and "CSRF token" in r_json["message"]:
                if retry:
                    logging.warning(
                        f"Too many retries updating token: {r.status_code}: {r.text}"
                    )
                else:
                    logging.debug("Retrying request with updated CSRF token")
                    return self.api_put(url, params=params, json=json, retry=True)

        return r

    def api_delete(self, url, params, retry=False):
        """
        Perform a DELETE request. Refresh XSRF token if necessary.
        DELETES are typically used to update objects.
        @param url:     DSpace REST API URL
        @param params:  Any parameters to include (eg ?parent=abbc-....)
        @param retry:   Has this method already been retried? Used if we need to refresh XSRF.
        @return:        Response from API
        """
        r = self.session.delete(url, params=params, headers=self.request_headers)
        self.update_token(r)

        if r.status_code == 403:
            # 403 Forbidden
            # If we had a CSRF failure, retry the request with the updated token
            # After speaking in #dev it seems that these do need occasional refreshes but I suspect
            # it's happening too often for me, so check for accidentally triggering it
            logging.debug(r.text)
            # Parse response
            r_json = parse_json(r)
            if "message" in r_json and "CSRF token" in r_json["message"]:
                if retry:
                    logging.warning(
                        f"Too many retries updating token: {r.status_code}: {r.text}"
                    )
                else:
                    logging.debug("Retrying request with updated CSRF token")
                    return self.api_delete(url, params=params, retry=True)

        return r

    def api_patch(self, url, operation, path, value, retry=False):
        """
        @param url: DSpace REST API URL
        @param operation: 'add', 'remove', 'replace', or 'move' (see PatchOperation enumeration)
        @param path: path to perform operation - eg, metadata, withdrawn, etc.
        @param value: new value for add or replace operations, or 'original' path for move operations
        @param retry:   Has this method already been retried? Used if we need to refresh XSRF.
        @return:
        @see https://github.com/DSpace/RestContract/blob/main/metadata-patch.md
        """
        if url is None:
            logging.error(f"Missing required URL argument")
            return None
        if path is None:
            logging.error(
                f"Need valid path eg. /withdrawn or /metadata/dc.title/0/language"
            )
            return None
        if (
            operation == self.PatchOperation.ADD
            or operation == self.PatchOperation.REPLACE
            or operation == self.PatchOperation.MOVE
        ) and value is None:
            # missing value required for add/replace/move operations
            logging.error(
                f'Missing required "value" argument for add/replace/move operations'
            )
            return None

        # compile patch data
        data = {"op": operation, "path": path}
        if value is not None:
            if operation == self.PatchOperation.MOVE:
                data["from"] = value
            else:
                data["value"] = value

        # set headers
        # perform patch request
        r = self.session.patch(url, json=[data], headers=self.request_headers)
        self.update_token(r)

        if r.status_code == 403:
            # 403 Forbidden
            # If we had a CSRF failure, retry the request with the updated token
            # After speaking in #dev it seems that these do need occasional refreshes but I suspect
            # it's happening too often for me, so check for accidentally triggering it
            logging.debug(r.text)
            r_json = parse_json(r)
            if "message" in r_json and "CSRF token" in r_json["message"]:
                if retry:
                    logging.warning(
                        f"Too many retries updating token: {r.status_code}: {r.text}"
                    )
                else:
                    logging.debug("Retrying request with updated CSRF token")
                    return self.api_patch(url, operation, path, value, True)
        elif r.status_code == 200:
            # 200 Success
            logging.info(
                f'successful patch update to {r.json()["type"]} {r.json()["id"]}'
            )

        # Return the raw API response
        return r

    # PAGINATION
    def search_objects(
        self,
        query=None,
        scope=None,
        filters=None,
        page=0,
        size=20,
        sort=None,
        dso_type=None,
    ):
        """
        Do a basic search with optional query, filters and dsoType params.
        @param query:   query string
        @param scope:   uuid to limit search scope, eg. owning collection, parent community, etc.
        @param filters: discovery filters as dict eg. {'f.entityType': 'Publication,equals', ... }
        @param page: page number (not like 'start' as this is not row number, but page number of size {size})
        @param size: size of page (aka. 'rows'), affects the page parameter above
        @param sort: sort eg. 'title,asc'
        @param dso_type: DSO type to further filter results
        @return:        list of DspaceObject objects constructed from API resources
        """
        dsos = []
        if filters is None:
            filters = {}
        url = f"{self.API_ENDPOINT}/discover/search/objects"
        # we will add params to filters, so
        params = {}
        if query is not None:
            params["query"] = query
        if scope is not None:
            params["scope"] = scope
        if dso_type is not None:
            params["dsoType"] = dso_type
        if size is not None:
            params["size"] = size
        if page is not None:
            params["page"] = page
        if sort is not None:
            params["sort"] = sort

        r_json = self.fetch_resource(url=url, params={**params, **filters})

        # instead lots of 'does this key exist, etc etc' checks, just go for it and wrap in a try?
        try:
            results = r_json["_embedded"]["searchResult"]["_embedded"]["objects"]
            for result in results:
                resource = result["_embedded"]["indexableObject"]
                dso = DSpaceObject(resource)
                dsos.append(dso)
        except (TypeError, ValueError) as err:
            logging.error(f"error parsing search result json {err}")

        return dsos

    def fetch_resource(self, url, params=None):
        """
        Simple function for higher-level 'get' functions to use whenever they want
        to retrieve JSON resources from the API
        @param url:     DSpace REST API URL
        @param params:  Optional params
        @return:        JSON parsed from API response or None if error
        """
        r = self.api_get(url, params, None)
        if r.status_code != 200:
            logging.error(f"Error encountered fetching resource: {r.text}")
            return None
        # ValueError / JSON handling moved to static method
        return parse_json(r)

    def get_dso(self, url, uuid):
        """
        Base 'get DSpace Object' function.
        Uses fetch_resource which itself calls parse_json on the raw response before returning.
        @param url:     DSpace REST API URL
        @param uuid:    UUID of object to retrieve
        @return:        Parsed JSON response from fetch_resource
        """
        try:
            # Try to get UUID version to test validity
            id = UUID(uuid).version
            url = f"{url}/{uuid}"
            return self.api_get(url, None, None)
        except ValueError:
            logging.error(f"Invalid DSO UUID: {uuid}")
            return None

    def create_dso(self, url, params, data):
        """
        Base 'create DSpace Object' function.
        Takes JSON data and some POST parameters and returns the response.
        @param url:     DSpace REST API URL
        @param params:  Any parameters to pass in the request, eg. parentCollection for a new item
        @param data:    JSON data expected by the REST API to create the new resource
        @return:        Raw API response. New DSO *could* be returned but for error checking purposes, raw response
                        is nice too and can always be parsed from this response later.
        """
        r = self.api_post(url, params, data)
        if r.status_code == 201:
            # 201 Created - success!
            new_dso = parse_json(r)
            logging.info(f'{new_dso["type"]} {new_dso["uuid"]} created successfully!')
        else:
            logging.error(f"create operation failed: {r.status_code}: {r.text} ({url})")
        return r

    def update_dso(self, dso, params=None):
        """
        Update DSpaceObject. Takes a DSpaceObject and any optional parameters. Will send a PUT update to the remote
        object and return the updated object, typed correctly.
        :param dso:     DSpaceObject with locally updated data, to send in PUT request
        :param params:  Optional parameters
        :return:

        """
        if dso is None:
            return None
        dso_type = type(dso)
        if not isinstance(dso, SimpleDSpaceObject):
            logging.error(
                f"Only SimpleDSpaceObject types (eg Item, Collection, Community) "
                f"are supported by generic update_dso PUT."
            )
            return dso
        try:
            # Get self URI from HAL links
            url = dso.links["self"]["href"]
            # Get and clean data - there are some unalterable fields that could cause errors
            data = dso.as_dict()

            if "lastModified" in data:
                data.pop("lastModified")
            """
            if 'id' in data:
                data.pop('id')
            if 'handle' in data:
                data.pop('handle')
            if 'uuid' in data:
                data.pop('uuid')
            if 'type' in data:
                data.pop('type')
            """
            r = self.api_put(url, params=params, json=data)
            if r.status_code == 200:
                # 200 OK - success!
                updated_dso = dso_type(parse_json(r))
                logging.info(
                    f"{updated_dso.type} {updated_dso.uuid} updated sucessfully!"
                )
                return updated_dso
            else:
                logging.error(
                    f"update operation failed: {r.status_code}: {r.text} ({url})"
                )
                return None

        except ValueError as e:
            logging.error("Error parsing DSO response", exc_info=True)
            return None

    def delete_dso(self, dso=None, url=None, params=None):
        """
        Delete DSpaceObject. Takes a DSpaceObject and any optional parameters. Will send a PUT update to the remote
        object and return the updated object, typed correctly.
        :param dso:     DSpaceObject from which to parse self link
        :param params:  Optional parameters
        :param url:     URI if not deleting from DSO
        :return:

        """
        if dso is None:
            if url is None:
                logging.error(f"Need a DSO or a URL to delete")
                return None
        else:
            if not isinstance(dso, SimpleDSpaceObject):
                logging.error(
                    f"Only SimpleDSpaceObject types (eg Item, Collection, Community, EPerson) "
                    f"are supported by generic update_dso PUT."
                )
                return dso
            # Get self URI from HAL links
            url = dso.links["self"]["href"]

        try:
            r = self.api_delete(url, params=params)
            if r.status_code == 204:
                # 204 No Content - success!
                logging.info(f"{url} was deleted sucessfully!")
                return r
            else:
                logging.error(
                    f"update operation failed: {r.status_code}: {r.text} ({url})"
                )
                return None
        except ValueError as e:
            logging.error(f"Error deleting DSO {dso.uuid}: {e}")
            return None

    # PAGINATION
    def get_bundles(self, parent=None, uuid=None, page=0, size=20, sort=None):
        """
        Get bundles for an item
        @param parent:  python Item object, from which the UUID will be referenced in the URL.
                        This is mutually exclusive to the 'uuid' argument, returning all bundles for the item.
        @param uuid:    Bundle UUID. This is mutually exclusive to the 'parent' argument, returning just this bundle
        @return:        List of bundles (single UUID bundle result is wrapped in a list before returning)
        """
        # TODO: It is probably wise to allow the parent UUID to be simply passed as an alternative to having the full
        #  python object as constructed by this REST client, for more flexible usage.
        bundles = list()
        single_result = False
        if uuid is not None:
            url = f"{self.API_ENDPOINT}/core/bundles/{uuid}"
            single_result = True
        elif parent is not None:
            url = f"{self.API_ENDPOINT}/core/items/{parent.uuid}/bundles"
        else:
            return list()
        params = {}
        if size is not None:
            params["size"] = size
        if page is not None:
            params["page"] = page
        if sort is not None:
            params["sort"] = sort
        r_json = self.fetch_resource(url, params=params)
        try:
            if single_result:
                bundles.append(Bundle(r_json))
            if not single_result:
                resources = r_json["_embedded"]["bundles"]
                for resource in resources:
                    bundles.append(Bundle(resource))
        except ValueError as err:
            logging.error(f"error parsing bundle results: {err}")

        return bundles

    def create_bundle(self, parent=None, name="ORIGINAL"):
        """
        Create new bundle in the specified item
        @param parent:  Parent python Item, the UUID of which will be used in the URL path
        @param name:    Name of the bundle. Default: ORIGINAL
        @return:        constructed python Bundle object from the response JSON
                        (note: this is a bit inconsistent with create_dso usage where the raw response is returned)
        """
        # TODO: It is probably wise to allow the parent UUID to be simply passed as an alternative to having the full
        #  python object as constructed by this REST client, for more flexible usage.
        if parent is None:
            return None
        url = f"{self.API_ENDPOINT}/core/items/{parent.uuid}/bundles"
        return Bundle(
            api_resource=parse_json(
                self.api_post(url, params=None, json={"name": name, "metadata": {}})
            )
        )

    # PAGINATION
    def get_bitstreams(self, uuid=None, bundle=None, page=0, size=20, sort=None):
        """
        Get a specific bitstream UUID, or all bitstreams for a specific bundle
        @param uuid:    UUID of a specific bitstream to retrieve
        @param bundle:  A python Bundle object to parse for bitstream links to retrieve
        @param page:    Page number, for pagination over large result sets (default: 0)
        @param size:    Size of results per page (default: 20)
        @return:        list of python Bitstream objects
        """
        url = f"{self.API_ENDPOINT}/core/bitstreams/{uuid}"
        if uuid is None and bundle is None:
            return list()
        if uuid is None and isinstance(bundle, Bundle):
            if "bitstreams" in bundle.links:
                url = bundle.links["bitstreams"]["href"]
            else:
                url = f"{self.API_ENDPOINT}/core/bundles/{bundle.uuid}/bitstreams"
                logging.warning(
                    f"Cannot find bundle bitstream links, will try to construct manually: {url}"
                )
        # Perform the actual request. By now, our URL and parameter should be properly set
        params = {}
        if size is not None:
            params["size"] = size
        if page is not None:
            params["page"] = page
        if sort is not None:
            params["sort"] = sort
        r_json = self.fetch_resource(url, params=params)
        if "_embedded" in r_json:
            if "bitstreams" in r_json["_embedded"]:
                bitstreams = list()
                for bitstream_resource in r_json["_embedded"]["bitstreams"]:
                    bitstreams.append(Bitstream(bitstream_resource))
                return bitstreams

    def create_bitstream(
        self, bundle=None, name=None, path=None, mime=None, metadata=None, retry=False
    ):
        """
        Upload a file and create a bitstream for a specified parent bundle, from the uploaded file and
        the supplied metadata.
        This create method is a bit different to the others, it does not use create_dso or the api_post lower level
        methods, instead it has to use a prepared session POST request which will allow the multi-part upload to work
        successfully with the correct byte size and persist the session data.
        This is also why it directly implements the 'retry' functionality instead of relying on api_post.
        @param bundle:      python Bundle object
        @param name:        Bitstream name
        @param path:        Local filesystem path to the file that will be uploaded
        @param mime:        MIME string of the uploaded file
        @param metadata:    Full metadata JSON
        @param retry:       A 'retried' indicator. If the first attempt fails due to an expired or missing auth
                            token, the request will retry once, after the token is refreshed. (default: False)
        @return:            constructed Bitstream object from the API response, or None if the operation failed.
        """
        if bundle is None or name is None or path is None or mime is None:
            logging.error(f"Missing required parameters for create_bitstream")
            return None
        if metadata is None:
            metadata = {}
        url = f"{self.API_ENDPOINT}/core/bundles/{bundle.uuid}/bitstreams"

        with open(path, "rb") as file_obj:
            file = (name, file_obj, mime)
            files = {"file": file}
            properties = {"name": name, "metadata": metadata, "bundleName": bundle.name}
            payload = {"properties": json.dumps(properties) + ";application/json"}
            h = self.session.headers
            h.update({"Content-Encoding": "gzip", "User-Agent": self.USER_AGENT})
            req = requests.Request("POST", url, data=payload, headers=h, files=files)
            prepared_req = self.session.prepare_request(req)
            r = self.session.send(prepared_req)

        if "DSPACE-XSRF-TOKEN" in r.headers:
            t = r.headers["DSPACE-XSRF-TOKEN"]
            logging.debug("Updating token to " + t)
            self.session.headers.update({"X-XSRF-Token": t})
            self.session.cookies.update({"X-XSRF-Token": t})
        if r.status_code == 403:
            r_json = parse_json(r)
            if "message" in r_json and "CSRF token" in r_json["message"]:
                if retry:
                    logging.error("Already retried... something must be wrong")
                else:
                    logging.debug("Retrying request with updated CSRF token")
                    return self.create_bitstream(
                        bundle, name, path, mime, metadata, True
                    )

        if r.status_code == 201 or r.status_code == 200:
            # Success
            return Bitstream(api_resource=parse_json(r))
        else:
            logging.error(f"Error creating bitstream: {r.status_code}: {r.text}")
            return None

    def download_bitstream(self, uuid=None):
        """
        Download bitstream and return full response object including headers, and content
        @param uuid:
        @return: full response object including headers, and content
        """
        url = f"{self.API_ENDPOINT}/core/bitstreams/{uuid}/content"
        h = {
            "User-Agent": self.USER_AGENT,
            "Authorization": self.get_short_lived_token(),
        }
        r = self.api_get(url, headers=h)
        if r.status_code == 200:
            return r

    # PAGINATION
    def get_communities(self, uuid=None, page=0, size=20, sort=None, top=False):
        """
        Get communities - either all, for single UUID, or all top-level (ie no sub-communities)
        @param uuid:    string UUID if getting single community
        @param page:    integer page (default: 0)
        @param size:    integer size (default: 20)
        @param top:     whether to restrict search to top communities (default: false)
        @return:        list of communities, or None if error
        """
        url = f"{self.API_ENDPOINT}/core/communities"
        params = {}
        if size is not None:
            params["size"] = size
        if page is not None:
            params["page"] = page
        if sort is not None:
            params["sort"] = sort
        if uuid is not None:
            try:
                # This isn't used, but it'll throw a ValueError if not a valid UUID
                id = UUID(uuid).version
                # Set URL and parameters
                url = f"{url}/{uuid}"
                params = None
            except ValueError:
                logging.error(f"Invalid community UUID: {uuid}")
                return None

        if top:
            # Set new URL
            url = f"{url}/search/top"

        logging.debug(f"Performing get on {url}")
        # Perform actual get
        r_json = self.fetch_resource(url, params)
        # Empty list
        communities = list()
        if "_embedded" in r_json:
            if "communities" in r_json["_embedded"]:
                for community_resource in r_json["_embedded"]["communities"]:
                    communities.append(Community(community_resource))
        elif "uuid" in r_json:
            # This is a single communities
            communities.append(Community(r_json))
        # Return list (populated or empty)
        return communities

    def create_community(self, parent, data):
        """
        Create a community, either top-level or beneath a given parent
        @param parent:  (optional) parent UUID to pass as a parameter to create_dso
        @param data:    Full JSON data for the new community
        @return:        python Community object constructed from the API response
        """
        # TODO: To be consistent with other create methods, this should probably also allow a Community object
        #  to be passed instead of just the UUID as a string
        url = f"{self.API_ENDPOINT}/core/communities"
        params = None
        if parent is not None:
            params = {"parent": parent}
        return Community(api_resource=parse_json(self.create_dso(url, params, data)))

    def get_collections(self, uuid=None, community=None, page=0, size=20, sort=None):
        """
        Get collections - all, or single UUID, or for a specific community
        @param uuid:        UUID string. If present, just a single collection is returned (overrides community arg)
        @param community:   Community object. If present (and no uuid present), collections for a community
        @param page:        Integer for page / offset of results. Default: 0
        @param size:        Integer for page size. Default: 20 (same as REST API default)
        @return:            list of Collection objects, or None if there was an error
                            for consistency of handling results, even the uuid search will be a list of one
        """
        url = f"{self.API_ENDPOINT}/core/collections"
        params = {}
        if size is not None:
            params["size"] = size
        if page is not None:
            params["page"] = page
        if sort is not None:
            params["sort"] = sort
        # First, handle case of UUID. It overrides the other arguments as it is a request for a single collection
        if uuid is not None:
            try:
                id = UUID(uuid).version
                # Update URL and parameters
                url = f"{url}/{uuid}"
                params = None
            except ValueError:
                logging.error(f"Invalid collection UUID: {uuid}")
                return None

        if community is not None:
            if (
                "collections" in community.links
                and "href" in community.links["collections"]
            ):
                # Update URL
                url = community.links["collections"]["href"]

        # Perform the actual request. By now, our URL and parameter should be properly set
        r_json = self.fetch_resource(url, params=params)
        # Empty list
        collections = list()
        if "_embedded" in r_json:
            # This is a list of collections
            if "collections" in r_json["_embedded"]:
                for collection_resource in r_json["_embedded"]["collections"]:
                    collections.append(Collection(collection_resource))
        elif "uuid" in r_json:
            # This is a single collection
            collections.append(Collection(r_json))

        # Return list (populated or empty)
        return collections

    def create_collection(self, parent, data):
        """
        Create collection beneath a given parent community.
        @param parent:  UUID of parent community to pass as a parameter to create_dso
        @param data:    Full JSON data for the new collection
        @return:        python Collection object constructed from the API response
        """
        # TODO: To be consistent with other create methods, this should probably also allow a Community object
        #  to be passed instead of just the UUID as a string
        url = f"{self.API_ENDPOINT}/core/collections"
        params = None
        if parent is not None:
            params = {"parent": parent}
        return Collection(api_resource=parse_json(self.create_dso(url, params, data)))

    def get_item(self, uuid):
        """
        Get an item, given its UUID
        @param uuid:    the UUID of the item
        @return:        the raw API response
        """
        # TODO - return constructed Item object instead, handling errors here?
        url = f"{self.API_ENDPOINT}/core/items"
        try:
            id = UUID(uuid).version
            url = f"{url}/{uuid}"
            return self.api_get(url, None, None)
        except ValueError:
            logging.error(f"Invalid item UUID: {uuid}")
            return None

    def get_items(self):
        """
        Get all archived items for a logged-in administrator. Admin only! Usually you will want to
        use search or browse methods instead of this method
        @return: A list of items, or an error
        """
        url = f"{self.API_ENDPOINT}/core/items"
        # Empty item list
        items = list()
        # Perform the actual request
        r_json = self.fetch_resource(url)
        # Empty list
        items = list()
        if "_embedded" in r_json:
            # This is a list of items
            if "collections" in r_json["_embedded"]:
                for item_resource in r_json["_embedded"]["items"]:
                    items.append(Item(item_resource))
        elif "uuid" in r_json:
            # This is a single item
            items.append(Item(r_json))

        # Return list (populated or empty)
        return items

    def create_item(self, parent, item):
        """
        Create an item beneath the given parent collection
        @param parent:  UUID of parent collection to pass as a parameter to create_dso
        @param item:    python Item object containing all the data and links expected by the REST API
        @return:        Item object constructed from the API response
        """
        url = f"{self.API_ENDPOINT}/core/items"
        if parent is None:
            logging.error("Need a parent UUID!")
            return None
        params = {"owningCollection": parent}
        if not isinstance(item, Item):
            logging.error("Need a valid item")
            return None
        return Item(
            api_resource=parse_json(
                self.create_dso(url, params=params, data=item.as_dict())
            )
        )

    def update_item(self, item):
        """
        Update item. The Item passed to this method contains all the data, identifiers, links necessary to
        perform the update to the API. Note this is a full update, not a patch / partial update operation.
        @param item: python Item object
        @return:
        """
        if not isinstance(item, Item):
            logging.error("Need a valid item")
            return None
        return self.update_dso(item, params=None)

    def add_metadata(
        self, dso, field, value, language=None, authority=None, confidence=-1, place=""
    ):
        """
        Add metadata to a DSO using the api_patch method (PUT, with path and operation and value)
        :param dso:
        :param field:
        :param value:
        :param language:
        :param authority:
        :param confidence:
        :param place:
        :return:
        """
        if (
            dso is None
            or field is None
            or value is None
            or not isinstance(dso, DSpaceObject)
        ):
            # TODO: separate these tests, and add better error handling
            logging.error("Invalid or missing DSpace object, field or value string")
            return self

        dso_type = type(dso)

        # Place can be 0+ integer, or a hyphen - meaning "last"
        path = f"/metadata/{field}/{place}"
        patch_value = {
            "value": value,
            "language": language,
            "authority": authority,
            "confidence": confidence,
        }

        url = dso.links["self"]["href"]

        r = self.api_patch(
            url=url, operation=self.PatchOperation.ADD, path=path, value=patch_value
        )

        return dso_type(api_resource=parse_json(r))

    def create_user(self, user, token=None):
        """
        Create a user
        @param user:    python User object or Python dict containing all the data and links expected by the REST API
        :param token:   Token if creating new user (optional) from the link in a registration email
        @return:        User object constructed from the API response
        """
        url = f"{self.API_ENDPOINT}/eperson/epersons"
        data = user
        if isinstance(user, User):
            data = user.as_dict()
            # TODO: Validation. Note, at least here I will just allow a dict instead of the pointless cast<->cast
            # that you see for other DSO types - still figuring out the best way
        params = None
        if token is not None:
            params = {"token": token}
        return User(
            api_resource=parse_json(self.create_dso(url, params=params, data=data))
        )

    def get_eperson_id_of_user(self):
        """
        Get the EPerson ID of the current user
        authn/status response includes the eperson link
        the uuid can be parsed from the eperson link and returned as text
        @return:        String of the user id
        """
        url = f"{self.API_ENDPOINT}/authn/status"
        r = self.api_get(url)
        r_json = parse_json(response=r)
        if "_links" in r_json:
            eperson_href = r_json["_links"]["eperson"]["href"]
            path = urlparse(eperson_href).path
            uuid = os.path.basename(path)
        return uuid

    def get_special_groups_of_user(self):
        """
        Get the special groups of a user
        authn/status/specialGroups
        """
        url = f"{self.API_ENDPOINT}/authn/status/specialGroups"
        r = self.api_get(url)
        r_json = parse_json(response=r)
        if "_embedded" in r_json:
            if "specialGroups" in r_json["_embedded"]:
                groups = list()
                for group_resource in r_json["_embedded"]["specialGroups"]:
                    groups.append(Group(group_resource))
                return groups
        return r_json

    def delete_user(self, user):
        if not isinstance(user, User):
            logging.error(f"Must be a valid user")
            return None
        return self.delete_dso(user)

    # PAGINATION
    def get_users(self, page=0, size=20, sort=None):
        url = f"{self.API_ENDPOINT}/eperson/epersons"
        users = list()
        params = {}
        if size is not None:
            params["size"] = size
        if page is not None:
            params["page"] = page
        if sort is not None:
            params["sort"] = sort
        r = self.api_get(url, params=params)
        r_json = parse_json(response=r)
        if "_embedded" in r_json:
            if "epersons" in r_json["_embedded"]:
                for user_resource in r_json["_embedded"]["epersons"]:
                    users.append(User(user_resource))
        return users

    def create_group(self, group):
        """
        Create a group
        @param group:    python Group object or Python dict containing all the data and links expected by the REST API
        @return:         User object constructed from the API response
        """
        url = f"{self.API_ENDPOINT}/eperson/groups"
        data = group
        if isinstance(group, Group):
            data = group.as_dict()
            # TODO: Validation. Note, at least here I will just allow a dict instead of the pointless cast<->cast
            # that you see for other DSO types - still figuring out the best way
        return Group(
            api_resource=parse_json(self.create_dso(url, params=None, data=data))
        )

    def start_workflow(self, workspace_item):
        url = f"{self.API_ENDPOINT}/workflow/workflowitems"
        res = parse_json(self.api_post_uri(url, params=None, uri_list=workspace_item))
        logging.debug(res)
        # TODO: WIP

    def update_token(self, r):
        """
        Refresh / update the XSRF (aka. CSRF) token if DSPACE-XSRF-TOKEN found in response headers
        This is used by all the base methods like api_put,
        See: https://github.com/DSpace/RestContract/blob/main/csrf-tokens.md
        :param r:
        :return:
        """
        if not self.session:
            logging.debug("Session state not found, setting...")
            self.session = requests.Session()
        if "DSPACE-XSRF-TOKEN" in r.headers:
            t = r.headers["DSPACE-XSRF-TOKEN"]
            logging.debug(f"Updating XSRF token to {t}")
            # Update headers and cookies
            self.session.headers.update({"X-XSRF-Token": t})
            self.session.cookies.update({"X-XSRF-Token": t})

    def get_short_lived_token(self):
        """
        Get a short-lived (2 min) token in order to request restricted bitstream downloads
        @return: short lived Authorization token
        """
        if not self.session:
            logging.debug("Session state not found, setting...")
            self.session = requests.Session()

        url = f"{self.API_ENDPOINT}/authn/shortlivedtokens"
        r = self.api_post(url, json=None, params=None)
        r_json = parse_json(r)
        if r_json is not None and "token" in r_json:
            return r_json["token"]

        logging.error("Could not retrieve short-lived token")
        return None

    def solr_query(self, query, filters=None, fields=None, start=0, rows=999999999):
        if fields is None:
            fields = []
        if filters is None:
            filters = []
        return self.solr.search(
            query, fq=filters, start=start, rows=rows, **{"fl": ",".join(fields)}
        )<|MERGE_RESOLUTION|>--- conflicted
+++ resolved
@@ -124,21 +124,9 @@
                 "Chrome/39.0.2171.95 Safari/537.36"
             )
         # Set headers based on this
-<<<<<<< HEAD
-        self.auth_request_headers = {"User-Agent": self.USER_AGENT}
-        self.request_headers = {
-            "Content-type": "application/json",
-            "User-Agent": self.USER_AGENT,
-        }
-        self.list_request_headers = {
-            "Content-type": "text-uri-list",
-            "User-Agent": self.USER_AGENT,
-        }
-=======
         self.auth_request_headers = {'User-Agent': self.USER_AGENT}
         self.request_headers = {'Content-type': 'application/json', 'User-Agent': self.USER_AGENT}
         self.list_request_headers = {'Content-type': 'text/uri-list', 'User-Agent': self.USER_AGENT}
->>>>>>> f4938b6a
 
     def authenticate(self, retry=False):
         """
@@ -1186,6 +1174,6 @@
             fields = []
         if filters is None:
             filters = []
-        return self.solr.search(
-            query, fq=filters, start=start, rows=rows, **{"fl": ",".join(fields)}
-        )+        return self.solr.search(query, fq=filters, start=start, rows=rows, **{
+            'fl': ','.join(fields)
+        })