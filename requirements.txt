requests==2.32.0

setuptools==70.0.0
fpdf~=1.7.2
textblob~=0.17.1
pysolr~=3.9.0
python-dotenv==1.0.1
urllib3==1.26.19
<<<<<<< HEAD
nltk>=3.8.2 # not directly required, pinned by Snyk to avoid a vulnerability
=======
zipp>=3.19.1
>>>>>>> cb9168b9
<|MERGE_RESOLUTION|>--- conflicted
+++ resolved
@@ -6,8 +6,5 @@
 pysolr~=3.9.0
 python-dotenv==1.0.1
 urllib3==1.26.19
-<<<<<<< HEAD
-nltk>=3.8.2 # not directly required, pinned by Snyk to avoid a vulnerability
-=======
-zipp>=3.19.1
->>>>>>> cb9168b9
+nltk>=3.8.2
+zipp>=3.19.1