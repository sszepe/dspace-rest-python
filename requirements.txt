--- conflicted
+++ resolved
@@ -5,9 +5,5 @@
 textblob~=0.17.1
 pysolr~=3.9.0
 python-dotenv==1.0.1
-<<<<<<< HEAD
-urllib3==1.26.18
-zipp>=3.19.1 # not directly required, pinned by Snyk to avoid a vulnerability
-=======
 urllib3==1.26.19
->>>>>>> c4278e3c
+zipp>=3.19.1